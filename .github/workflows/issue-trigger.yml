--- conflicted
+++ resolved
@@ -15,23 +15,17 @@
         if: contains(github.event.pull_request.body, '/update-integration-keyfile') || contains(github.event.comment.body, '/update-integration-keyfile')   # check the comment if it contains the keywords
         run: |
           cd /server
-<<<<<<< HEAD
           sudo rm -rf ./zkbnb
-          sudo git clone --branch develop https://github.com/bnb-chain/zkbnb.git
-          cd ./zkbnb
-=======
-          sudo rm -rf ./zkbas
-          
-          echo 'fetch zkbas repo'
+
+          echo 'fetch zkbnb repo'
           export PR_NUMBER=$(echo $GITHUB_REF | awk 'BEGIN { FS = "/" } ; { print $3 }')
           echo Pull requests $PR_NUMBER
-          
-          sudo git clone https://github.com/bnb-chain/zkbas.git
-          cd ./zkbas
+
+          sudo git clone https://github.com/bnb-chain/zkbnb.git
+          cd ./zkbnb
           sudo git fetch origin pull/$PR_NUMBER/head:$GITHUB_SHA 2>/dev/null
           sudo git checkout $GITHUB_SHA
 
->>>>>>> 03818d79
           sudo bash ./deployment/tool/tool.sh prepare new
           sudo rm -rf /server/test.keyfile
           sudo cp -r ./deployment/.zkbnb /server/test.keyfile