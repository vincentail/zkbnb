--- conflicted
+++ resolved
@@ -75,16 +75,9 @@
 		CollectionId  int64
 		AssetId       int64
 		TxAmount      string
-<<<<<<< HEAD
-		NativeAddress string
-		TxInfo        string
-		ExtraInfo     string
-=======
->>>>>>> 1d25dcce
 		Memo          string
 		ExtraInfo     string
 		NativeAddress string      // a. Priority tx, assigned when created b. Other tx, assigned after executed.
-		TxDetails     []*TxDetail `gorm:"foreignKey:TxId"`
 
 		TxIndex     int64
 		BlockHeight int64 `gorm:"index"`
