--- conflicted
+++ resolved
@@ -19,11 +19,6 @@
 
 import (
 	"gorm.io/gorm"
-<<<<<<< HEAD
-
-	"github.com/bnb-chain/zkbnb/types"
-=======
->>>>>>> 03818d79
 )
 
 const TxDetailTableName = `tx_detail`
