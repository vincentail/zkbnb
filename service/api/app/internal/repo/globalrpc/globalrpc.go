/*
 * Copyright © 2021 Zecrey Protocol
 *
 * Licensed under the Apache License, Version 2.0 (the "License");
 * you may not use this file except in compliance with the License.
 * You may obtain a copy of the License at
 *
 *     http://www.apache.org/licenses/LICENSE-2.0
 *
 * Unless required by applicable law or agreed to in writing, software
 * distributed under the License is distributed on an "AS IS" BASIS,
 * WITHOUT WARRANTIES OR CONDITIONS OF ANY KIND, either express or implied.
 * See the License for the specific language governing permissions and
 * limitations under the License.
 */

package globalrpc

import (
	"context"
	"github.com/zecrey-labs/zecrey-legend/common/commonAsset"
	"github.com/zecrey-labs/zecrey-legend/common/model/account"
	"github.com/zecrey-labs/zecrey-legend/common/model/mempool"
	"github.com/zecrey-labs/zecrey-legend/common/util/globalmapHandler"
	"github.com/zecrey-labs/zecrey-legend/service/rpc/globalRPC/globalRPCProto"
	"github.com/zecrey-labs/zecrey-legend/service/rpc/globalRPC/globalrpc"
	"github.com/zeromicro/go-zero/core/stores/redis"
	"gorm.io/gorm"
	"strconv"
)

type globalRPC struct {
	AccountModel        account.AccountModel
	AccountHistoryModel account.AccountHistoryModel
	MempoolModel        mempool.MempoolModel
	MempoolDetailModel  mempool.MempoolTxDetailModel
	RedisConnection     *redis.Redis
	globalRPC           globalrpc.GlobalRPC
	ctx                 context.Context
}

func (m *globalRPC) GetLatestAccountInfo(accountIndex int64) (accountInfo *commonAsset.AccountInfo, err error) {
	accountInfo, err = globalmapHandler.GetLatestAccountInfo(m.AccountModel,
		m.MempoolModel, m.MempoolDetailModel, m.RedisConnection, accountIndex)
	if err != nil {
		return nil, err
	}
	return accountInfo, nil
}

func (m *globalRPC) GetSwapAmount(pairIndex, assetId uint64, assetAmount string, isFrom bool) (string, uint32, error) {
	resRpc, err := m.globalRPC.GetSwapAmount(m.ctx, &globalrpc.ReqGetSwapAmount{
		PairIndex:   uint32(pairIndex),
		AssetId:     uint32(assetId),
		AssetAmount: assetAmount,
		IsFrom:      isFrom,
	})
<<<<<<< HEAD
	return resRpc.Result.ResAssetAmount, uint16(resRpc.Result.PairIndex), uint16(resRpc.Result.ResAssetId)
}
func (m *globalRPC) GetLatestTxsListByAccountIndexAndTxType(accountIndex uint64, txType uint64, limit uint64, offset uint64) ([]*mempool.MempoolTx, error) {
	resRpc, _ := m.globalRPC.GetLatestTxsListByAccountIndexAndTxType(m.ctx, &globalrpc.ReqGetLatestTxsListByAccountIndexAndTxType{
		AccountIndex: accountIndex,
		TxType:       txType,
		Offset:       offset,
		Limit:        limit,
	})
	res := make([]*mempool.MempoolTx, 0)
	for _, each := range resRpc.Result.GetTxsList() {
		singleTxDetail := make([]*mempool.MempoolTxDetail, 0)
		for _, eachDetail := range each.TxDetails {
			singleTxDetail = append(singleTxDetail, &mempool.MempoolTxDetail{
				AssetId:      eachDetail.AssetId,
				AssetType:    eachDetail.AssetType,
				AccountIndex: eachDetail.AccountIndex,
				AccountName:  eachDetail.AccountName,
				//todo: eliminate all Enc s
				BalanceDelta: eachDetail.AccountBalanceEnc,
			})
		}

		res = append(res, &mempool.MempoolTx{
			Model:          gorm.Model{},
			TxHash:         each.TxHash,
			TxType:         each.TxType,
			GasFeeAssetId:  each.GasFeeAssetId,
			GasFee:         strconv.FormatInt(each.GasFee, 10),
			AssetAId:       each.TxAssetAId,
			AssetBId:       each.TxAssetBId,
			TxAmount:       strconv.FormatInt(each.TxAmount, 10),
			NativeAddress:  each.NativeAddress,
			MempoolDetails: singleTxDetail,
			TxInfo:         "",
			ExtraInfo:      "",
			Memo:           each.Memo,
			AccountIndex:   0,
			Nonce:          0,
			ExpiredAt:      0,
			L2BlockHeight:  each.BlockHeight,
			Status:         int(each.TxStatus),
		})
	}
	return res, nil
=======
	return resRpc.SwapAssetAmount, resRpc.SwapAssetId, err
}

func (m *globalRPC) GetLatestAccountInfoByAccountIndex(accountIndex uint32) ([]*globalrpc.AssetResult, error) {
	res, err := m.globalRPC.GetLatestAssetsListByAccountIndex(m.ctx, &globalrpc.ReqGetLatestAssetsListByAccountIndex{
		AccountIndex: accountIndex,
	})
	return res.ResultAssetsList, err
}

func (m *globalRPC) GetLpValue(pairIndex uint32, lpAmount string) (*globalRPCProto.RespGetLpValue, error) {
	return m.globalRPC.GetLpValue(m.ctx, &globalrpc.ReqGetLpValue{
		PairIndex: pairIndex,
		LPAmount:  lpAmount,
	})
}

func (m *globalRPC) GetPairInfo(pairIndex uint32) (*globalRPCProto.RespGetLatestPairInfo, error) {
	return m.globalRPC.GetLatestPairInfo(m.ctx, &globalrpc.ReqGetLatestPairInfo{
		PairIndex: pairIndex,
	})
>>>>>>> d2a6cf87
}<|MERGE_RESOLUTION|>--- conflicted
+++ resolved
@@ -55,8 +55,27 @@
 		AssetAmount: assetAmount,
 		IsFrom:      isFrom,
 	})
-<<<<<<< HEAD
-	return resRpc.Result.ResAssetAmount, uint16(resRpc.Result.PairIndex), uint16(resRpc.Result.ResAssetId)
+	return resRpc.SwapAssetAmount, resRpc.SwapAssetId, err
+}
+
+func (m *globalRPC) GetLatestAccountInfoByAccountIndex(accountIndex uint32) ([]*globalrpc.AssetResult, error) {
+	res, err := m.globalRPC.GetLatestAssetsListByAccountIndex(m.ctx, &globalrpc.ReqGetLatestAssetsListByAccountIndex{
+		AccountIndex: accountIndex,
+	})
+	return res.ResultAssetsList, err
+}
+
+func (m *globalRPC) GetLpValue(pairIndex uint32, lpAmount string) (*globalRPCProto.RespGetLpValue, error) {
+	return m.globalRPC.GetLpValue(m.ctx, &globalrpc.ReqGetLpValue{
+		PairIndex: pairIndex,
+		LPAmount:  lpAmount,
+	})
+}
+
+func (m *globalRPC) GetPairInfo(pairIndex uint32) (*globalRPCProto.RespGetLatestPairInfo, error) {
+	return m.globalRPC.GetLatestPairInfo(m.ctx, &globalrpc.ReqGetLatestPairInfo{
+		PairIndex: pairIndex,
+	})
 }
 func (m *globalRPC) GetLatestTxsListByAccountIndexAndTxType(accountIndex uint64, txType uint64, limit uint64, offset uint64) ([]*mempool.MempoolTx, error) {
 	resRpc, _ := m.globalRPC.GetLatestTxsListByAccountIndexAndTxType(m.ctx, &globalrpc.ReqGetLatestTxsListByAccountIndexAndTxType{
@@ -101,27 +120,4 @@
 		})
 	}
 	return res, nil
-=======
-	return resRpc.SwapAssetAmount, resRpc.SwapAssetId, err
-}
-
-func (m *globalRPC) GetLatestAccountInfoByAccountIndex(accountIndex uint32) ([]*globalrpc.AssetResult, error) {
-	res, err := m.globalRPC.GetLatestAssetsListByAccountIndex(m.ctx, &globalrpc.ReqGetLatestAssetsListByAccountIndex{
-		AccountIndex: accountIndex,
-	})
-	return res.ResultAssetsList, err
-}
-
-func (m *globalRPC) GetLpValue(pairIndex uint32, lpAmount string) (*globalRPCProto.RespGetLpValue, error) {
-	return m.globalRPC.GetLpValue(m.ctx, &globalrpc.ReqGetLpValue{
-		PairIndex: pairIndex,
-		LPAmount:  lpAmount,
-	})
-}
-
-func (m *globalRPC) GetPairInfo(pairIndex uint32) (*globalRPCProto.RespGetLatestPairInfo, error) {
-	return m.globalRPC.GetLatestPairInfo(m.ctx, &globalrpc.ReqGetLatestPairInfo{
-		PairIndex: pairIndex,
-	})
->>>>>>> d2a6cf87
 }