/*
 * Copyright © 2021 Zecrey Protocol
 *
 * Licensed under the Apache License, Version 2.0 (the "License");
 * you may not use this file except in compliance with the License.
 * You may obtain a copy of the License at
 *
 *     http://www.apache.org/licenses/LICENSE-2.0
 *
 * Unless required by applicable law or agreed to in writing, software
 * distributed under the License is distributed on an "AS IS" BASIS,
 * WITHOUT WARRANTIES OR CONDITIONS OF ANY KIND, either express or implied.
 * See the License for the specific language governing permissions and
 * limitations under the License.
 */

package logic

import (
	"encoding/json"
	"errors"
	"math/big"
	"time"

	zecreyLegend "github.com/zecrey-labs/zecrey-eth-rpc/zecrey/core/zecrey-legend"
	"github.com/zecrey-labs/zecrey-legend/common/model/block"
	"github.com/zecrey-labs/zecrey-legend/common/util"

	"github.com/zeromicro/go-zero/core/logx"
)

func SendVerifiedAndExecutedBlocks(
	param *SenderParam,
	l1TxSenderModel L1TxSenderModel,
	blockModel BlockModel,
	proofSenderModel ProofSenderModel,
) (err error) {
	var (
		cli                  = param.Cli
		authCli              = param.AuthCli
		zecreyLegendInstance = param.ZecreyLegendInstance
		gasPrice             = param.GasPrice
		gasLimit             = param.GasLimit
		maxBlockCount        = param.MaxBlocksCount
		maxWaitingTime       = param.MaxWaitingTime
	)
	// scan l1 tx sender table for handled verified and executed height
	lastHandledBlock, getHandleErr := l1TxSenderModel.GetLatestHandledBlock(VerifyAndExecuteTxType)
	if getHandleErr != nil && getHandleErr != ErrNotFound {
<<<<<<< HEAD
		logx.Errorf("[SendVerifiedAndExecutedBlocks] unable to get latest handled block: %s", getHandleErr.Error())
		return getHandleErr
	}
	// scan l1 tx sender table for pending verified and executed height that higher than the latest handled height
	pendingSender, getPendingerr := l1TxSenderModel.GetLatestPendingBlock(VerifyAndExecuteTxType)
	if getPendingerr != nil && getPendingerr != ErrNotFound {
		logx.Errorf("[SendVerifiedAndExecutedBlocks] unable to get latest pending blocks: %s", getPendingerr.Error())
		return getPendingerr
=======
		logx.Errorf("[SendVerifiedAndExecutedBlocks] GetLatestHandledBlock err:%v", getHandleErr)
		return err
	}
	// scan l1 tx sender table for pending verified and executed height that higher than the latest handled height
	pendingSender, getPendingerr := l1TxSenderModel.GetLatestPendingBlock(VerifyAndExecuteTxType)
	if getPendingerr != nil && err != ErrNotFound {
		logx.Errorf("[SendVerifiedAndExecutedBlocks] GetLatestPendingBlock err:%v", getPendingerr)
		return err
>>>>>>> 8fa94b09
	}
	// case 1: check tx status on L1
	if getHandleErr == ErrNotFound && getPendingerr == nil {
		_, isPending, err := cli.GetTransactionByHash(pendingSender.L1TxHash)
		// if err != nil, means we cannot get this tx by hash
		if err != nil {
			// if we cannot get it from rpc and the time over 1 min
			lastUpdatedAt := pendingSender.UpdatedAt.UnixMilli()
			now := time.Now().UnixMilli()
			if now-lastUpdatedAt > maxWaitingTime {
				// drop the record
				err := l1TxSenderModel.DeleteL1TxSender(pendingSender)
				if err != nil {
					logx.Errorf("[SendVerifiedAndExecutedBlocks] unable to delete l1 tx sender: %s", err.Error())
					return err
				}
				return nil
			} else {
				return nil
			}
		}
		// if it is pending, still waiting
		if isPending {
			logx.Infof("[SendVerifiedAndExecutedBlocks] tx is still pending, no need to work for anything tx hash: %s", pendingSender.L1TxHash)
			return nil
		} else {
			receipt, err := cli.GetTransactionReceipt(pendingSender.L1TxHash)
			if err != nil {
				logx.Errorf("[SendVerifiedAndExecutedBlocks] unable to get transaction receipt: %s", err.Error())
				return err
			}
			if receipt.Status == 0 {
				logx.Infof("[SendVerifiedAndExecutedBlocks] the transaction is failure, please check: %s", pendingSender.L1TxHash)
				return nil
			}
		}
	}
	// case 2:
	if getHandleErr == nil && getPendingerr == nil {
		isSuccess, err := cli.WaitingTransactionStatus(pendingSender.L1TxHash)
		// if err != nil, means we cannot get this tx by hash
		if err != nil {
			// if we cannot get it from rpc and the time over 1 min
			lastUpdatedAt := pendingSender.UpdatedAt.UnixMilli()
			if time.Now().UnixMilli()-lastUpdatedAt > maxWaitingTime {
				// drop the record
				if err := l1TxSenderModel.DeleteL1TxSender(pendingSender); err != nil {
					logx.Errorf("[SendVerifiedAndExecutedBlocks] unable to delete l1 tx sender: %s", err.Error())
					return err
				}
			}
			return nil
		}
		// if it is pending, still waiting
		if !isSuccess {
			return nil
		}
	}
	// case 3:  means we haven't verified and executed new blocks, just start to commit
	var (
		start                         int64
		blocks                        []*block.Block
		pendingVerifyAndExecuteBlocks []ZecreyLegendVerifyBlockInfo
	)
	if getHandleErr == ErrNotFound && getPendingerr == ErrNotFound {
		// get blocks from block table
		blocks, err = blockModel.GetBlocksForProverBetween(1, int64(maxBlockCount))
		if err != nil {
			logx.Errorf("[SendVerifiedAndExecutedBlocks] GetBlocksForProverBetween err:%v, maxBlockCount:%v", err, maxBlockCount)
			return err
		}
		pendingVerifyAndExecuteBlocks, err = ConvertBlocksToVerifyAndExecuteBlockInfos(blocks)
		if err != nil {
			logx.Errorf("[SendVerifiedAndExecutedBlocks] unable to convert blocks to verify and execute block infos: %s", err.Error())
			return err
		}
		start = int64(1)
	}
	if getHandleErr == nil && getPendingerr == ErrNotFound {
		blocks, err = blockModel.GetBlocksForProverBetween(lastHandledBlock.L2BlockHeight+1, lastHandledBlock.L2BlockHeight+int64(maxBlockCount))
		if err != nil {
			logx.Errorf("[SendVerifiedAndExecutedBlocks] unable to get sender new blocks: %s", err.Error())
			return err
		}
		pendingVerifyAndExecuteBlocks, err = ConvertBlocksToVerifyAndExecuteBlockInfos(blocks)
		if err != nil {
			logx.Errorf("[SendVerifiedAndExecutedBlocks] unable to convert blocks to commit block infos: %s", err.Error())
			return err
		}
		start = lastHandledBlock.L2BlockHeight + 1
	}
	// TODO: for test
	/*
		if len(blocks) < maxBlockCount {
			logx.Errorf("current pending verify blocks %d is less than %d", len(blocks), maxBlockCount)
			return err
		}
	*/
	proofSenders, err := proofSenderModel.GetProofsByBlockRange(start, blocks[len(blocks)-1].BlockHeight, maxBlockCount)
	if err != nil {
		logx.Errorf("[SendVerifiedAndExecutedBlocks] unable to get proofs: %s", err.Error())
		return err
	}
	if len(proofSenders) != len(blocks) {
		logx.Errorf("[SendVerifiedAndExecutedBlocks] we haven't generated related proofs, please wait")
		return errors.New("[SendVerifiedAndExecutedBlocks] we haven't generated related proofs, please wait")
	}
	var proofs []*big.Int
	for _, proofSender := range proofSenders {
		var proofInfo *util.FormattedProof
		err = json.Unmarshal([]byte(proofSender.ProofInfo), &proofInfo)
		if err != nil {
			logx.Errorf("[SendVerifiedAndExecutedBlocks] unable to unmarshal proof info: %s", err.Error())
			return err
		}
		proofs = append(proofs, proofInfo.A[:]...)
		proofs = append(proofs, proofInfo.B[0][0], proofInfo.B[0][1])
		proofs = append(proofs, proofInfo.B[1][0], proofInfo.B[1][1])
		proofs = append(proofs, proofInfo.C[:]...)
	}
	// commit blocks on-chain
	if len(pendingVerifyAndExecuteBlocks) != 0 {
		txHash, err := zecreyLegend.VerifyAndExecuteBlocks(cli, authCli, zecreyLegendInstance,
			pendingVerifyAndExecuteBlocks, proofs, gasPrice, gasLimit)
		if err != nil {
			logx.Errorf("[SendVerifiedAndExecutedBlocks] VerifyAndExecuteBlocks err:%v", err)
			return err
		}
		// update l1 tx sender table records
		newSender := &L1TxSender{
			L1TxHash:      txHash,
			TxStatus:      PendingStatus,
			TxType:        VerifyAndExecuteTxType,
			L2BlockHeight: int64(pendingVerifyAndExecuteBlocks[len(pendingVerifyAndExecuteBlocks)-1].BlockHeader.BlockNumber),
		}
		isValid, err := l1TxSenderModel.CreateL1TxSender(newSender)
		if err != nil {
			logx.Errorf("[SendVerifiedAndExecutedBlocks] CreateL1TxSender err:%v", err)
			return err
		}
		if !isValid {
			logx.Errorf("[SendVerifiedAndExecutedBlocks] cannot create new senders")
			return errors.New("[SendVerifiedAndExecutedBlocks] cannot create new senders")
		}
		logx.Errorf("[SendVerifiedAndExecutedBlocks] new blocks have been verified and executed(height): %v", newSender.L2BlockHeight)
		return nil
	}
	return nil
}<|MERGE_RESOLUTION|>--- conflicted
+++ resolved
@@ -47,7 +47,6 @@
 	// scan l1 tx sender table for handled verified and executed height
 	lastHandledBlock, getHandleErr := l1TxSenderModel.GetLatestHandledBlock(VerifyAndExecuteTxType)
 	if getHandleErr != nil && getHandleErr != ErrNotFound {
-<<<<<<< HEAD
 		logx.Errorf("[SendVerifiedAndExecutedBlocks] unable to get latest handled block: %s", getHandleErr.Error())
 		return getHandleErr
 	}
@@ -56,16 +55,6 @@
 	if getPendingerr != nil && getPendingerr != ErrNotFound {
 		logx.Errorf("[SendVerifiedAndExecutedBlocks] unable to get latest pending blocks: %s", getPendingerr.Error())
 		return getPendingerr
-=======
-		logx.Errorf("[SendVerifiedAndExecutedBlocks] GetLatestHandledBlock err:%v", getHandleErr)
-		return err
-	}
-	// scan l1 tx sender table for pending verified and executed height that higher than the latest handled height
-	pendingSender, getPendingerr := l1TxSenderModel.GetLatestPendingBlock(VerifyAndExecuteTxType)
-	if getPendingerr != nil && err != ErrNotFound {
-		logx.Errorf("[SendVerifiedAndExecutedBlocks] GetLatestPendingBlock err:%v", getPendingerr)
-		return err
->>>>>>> 8fa94b09
 	}
 	// case 1: check tx status on L1
 	if getHandleErr == ErrNotFound && getPendingerr == nil {
