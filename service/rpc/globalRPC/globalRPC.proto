--- conflicted
+++ resolved
@@ -5,7 +5,6 @@
 option go_package = "./globalRPCProto";
 
 /* =================== Asset =================== */
-<<<<<<< HEAD
 
 /*
 	Proto Name: getLatestAccountLp
@@ -136,58 +135,9 @@
   uint32 Status = 15;
   uint64 BlockHeight = 16;
 }
-=======
-
-/*
-	Proto Name: getLatestAccountLp
-	Description: get latest account lp
-*/
-message ReqGetLatestAccountLp{
-  uint32 AccountIndex = 1;
-  uint32 PairIndex = 2;
-}
-
-
-message RespGetLatestAccountLp{
-  string LpAmount = 1;
-}
-
-/*
-	Proto Name: GetLatestAssetsListByAccountIndex
-	Description: get latest account assets info by accountIndex
-*/
-message ReqGetLatestAssetsListByAccountIndex{
-  uint32 AccountIndex = 1;
-}
-
-message AssetResult{
-  uint32 AssetId = 1;
-  string Balance = 2;
-}
-
-message RespGetLatestAssetsListByAccountIndex{
-  repeated AssetResult ResultAssetsList = 1;
-}
-
-/*
-	Proto Name: getLatestAssetInfoByAccountIndexAndAssetId
-	Description: get latest account asset balance
-*/
-message ReqGetLatestAssetInfoByAccountIndexAndAssetId{
-  uint32 AccountIndex = 1;
-  uint32 AssetId = 2;
-}
-
-message RespGetLatestAssetInfoByAccountIndexAndAssetId{
-  string Balance = 1;
-}
-
->>>>>>> 4e064513
-
-/* ====================== Liquidity ====================== */
-
-/*
-<<<<<<< HEAD
+
+
+/*
 	Proto Name: getLatestTxsListByAccountIndex
 	Description: Get the latest transaction list including mempool transactions  by account index
  */
@@ -260,136 +210,6 @@
 
 message RespGetMaxOfferId{
   uint64 OfferId = 1;
-=======
-	Proto Name: getLatestPairInfo
-	Description: get latest pair asset info
- */
-message ReqGetLatestPairInfo{
-  uint32 PairIndex = 1;
-}
-
-message RespGetLatestPairInfo{
-  // assetA Amount
-  string AssetAAmount = 1;
-  // assetA Id
-  uint32 AssetAId = 2;
-  // assetB Amount
-  string AssetBAmount = 3;
-  // assetA Id
-  uint32 AssetBId = 4;
-  // LP share Amount
-  string LpAmount = 5;
-}
-
-/*
-	Proto Name: GetSwapAmount
-	Description: get swap amount
- */
-message ReqGetSwapAmount{
-  uint32 PairIndex = 1;
-  uint32 AssetId = 2;
-  string AssetAmount = 3;
-  bool   IsFrom = 4;
-}
-
-message RespGetSwapAmount{
-  string SwapAssetAmount = 1;
-  uint32 SwapAssetId = 2;
-}
-
-/*
-	Proto Name: GetLpValue
-	Description: preview lp value
- */
-message ReqGetLpValue{
-  uint32 PairIndex = 1;
-  string LPAmount = 2;
-}
-
-message RespGetLpValue{
-  uint32 AssetAId = 1;
-  string AssetAAmount = 2;
-  uint32 AssetBId = 3;
-  string AssetBAmount = 4;
-}
-
-/* ====================== Transaction ====================== */
-
-message TxDetailInfo{
-  uint32 AssetId = 1;
-  uint32 AssetType = 2;
-  uint32 AccountIndex = 3;
-  string AccountName = 4;
-  string BalanceDelta = 5;
-}
-
-
-message TxInfo{
-  string TxHash = 1;
-  uint32 TxType = 2;
-  uint32 GasFeeAssetId = 3;
-  string GasFee = 4;
-  uint32 NftIndex = 5;
-  uint32 PairIndex = 6;
-  uint32 AssetId = 7;
-  string TxAmount = 8;
-  string NativeAddress = 9;
-  repeated TxDetailInfo TxDetails = 10;
-  string Memo = 11;
-  uint32 AccountIndex = 12;
-  uint64 Nonce = 13;
-  uint64 CreateAt = 14;
-  uint32 Status = 15;
-  uint64 BlockHeight = 16;
-}
-
-
-/*
-	Proto Name: getLatestTxsListByAccountIndex
-	Description: Get the latest transaction list including mempool transactions  by account index
- */
-
-message ReqGetLatestTxsListByAccountIndex{
-  uint32 AccountIndex = 1;
-  uint32 Limit = 2;
-  uint32 Offset = 3;
-}
-
-
-message RespGetLatestTxsListByAccountIndex{
-  uint32 Total = 1;
-  repeated TxInfo TxsList = 2;
-}
-
-/*
-	Proto Name: getLatestTxsListByAccountIndexAndTxType
-	Description: Get the latest transaction list including mempool transaction by account index and tx type
- */
-
-message ReqGetLatestTxsListByAccountIndexAndTxType{
-  uint32 AccountIndex = 1;
-  uint32 TxType = 2;
-  uint32 Limit = 3;
-  uint32 Offset = 4;
-}
-
-message RespGetLatestTxsListByAccountIndexAndTxType{
-  uint32 Total = 1;
-  repeated TxInfo TxsList = 2;
-}
-
-/*
-	Proto Name: sendTx
-	Description: sendTransaction
- */
-message ReqSendTx{
-  uint32 TxType = 1;
-  string TxInfo = 2;
-}
-
-message RespSendTx{
-  string TxId = 1;
->>>>>>> 4e064513
 }
 
 /* ====================== END ====================== */
@@ -404,23 +224,16 @@
   rpc getLatestAssetInfoByAccountIndexAndAssetId(ReqGetLatestAssetInfoByAccountIndexAndAssetId) returns (RespGetLatestAssetInfoByAccountIndexAndAssetId);
   // Liquidity
   rpc getLatestPairInfo(ReqGetLatestPairInfo) returns (RespGetLatestPairInfo);
-<<<<<<< HEAD
-  rpc getSwapAmount(ReqGetSwapAmount) returns (ReqGetSwapAmount);
-=======
   rpc getSwapAmount(ReqGetSwapAmount) returns (RespGetSwapAmount);
->>>>>>> 4e064513
   rpc getLpValue(ReqGetLpValue) returns (RespGetLpValue);
   // Transaction
   rpc getLatestTxsListByAccountIndex(ReqGetLatestTxsListByAccountIndex) returns (RespGetLatestTxsListByAccountIndex);
   rpc getLatestTxsListByAccountIndexAndTxType(ReqGetLatestTxsListByAccountIndexAndTxType) returns (RespGetLatestTxsListByAccountIndexAndTxType);
   rpc sendTx(ReqSendTx) returns (RespSendTx);
-<<<<<<< HEAD
   rpc getTransactionCount(ReqGetTransactionCount) returns (RespGetTransactionCount);
   // NFT
   rpc getMaxOfferId(ReqGetMaxOfferId) returns (RespGetMaxOfferId);
 
-=======
->>>>>>> 4e064513
 
 
 }