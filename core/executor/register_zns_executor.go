package executor

import (
	"bytes"
	"encoding/json"
	"errors"

	"github.com/ethereum/go-ethereum/common"
	"github.com/zeromicro/go-zero/core/logx"

	"github.com/bnb-chain/zkbnb-crypto/wasm/txtypes"
	common2 "github.com/bnb-chain/zkbnb/common"
	"github.com/bnb-chain/zkbnb/common/chain"
	"github.com/bnb-chain/zkbnb/dao/account"
	"github.com/bnb-chain/zkbnb/dao/tx"
	"github.com/bnb-chain/zkbnb/tree"
	"github.com/bnb-chain/zkbnb/types"
)

type RegisterZnsExecutor struct {
	BaseExecutor

	txInfo *txtypes.RegisterZnsTxInfo
}

func NewRegisterZnsExecutor(bc IBlockchain, tx *tx.Tx) (TxExecutor, error) {
	txInfo, err := types.ParseRegisterZnsTxInfo(tx.TxInfo)
	if err != nil {
		logx.Errorf("parse register tx failed: %s", err.Error())
		return nil, errors.New("invalid tx info")
	}

	return &RegisterZnsExecutor{
		BaseExecutor: NewBaseExecutor(bc, tx, txInfo),
		txInfo:       txInfo,
	}, nil
}

func (e *RegisterZnsExecutor) Prepare() error {
	err := e.BaseExecutor.Prepare()
	if err != nil {
		return err
	}

	// Mark the tree states that would be affected in this executor.
	e.MarkAccountAssetsDirty(e.txInfo.AccountIndex, []int64{})
	return nil
}

func (e *RegisterZnsExecutor) VerifyInputs(skipGasAmtChk bool) error {
	bc := e.bc
	txInfo := e.txInfo

<<<<<<< HEAD
	_, err := bc.DB().AccountModel.GetAccountByName(txInfo.AccountName)
	if err != sqlx.ErrNotFound {
		return types.AppErrTxAccountNameAlreadyRegistered
	}

	for index := range bc.StateDB().PendingNewAccountMap {
		account, err := bc.StateDB().GetFormatAccount(index)
		if err != nil {
			continue
		}
		if txInfo.AccountName == account.AccountName {
			return types.AppErrTxAccountNameAlreadyRegistered
		}
	}

=======
	_, err := bc.StateDB().GetAccountByName(txInfo.AccountName)
	if err == nil {
		return errors.New("invalid account name, already registered")
	}

>>>>>>> 8a0cd45f
	if txInfo.AccountIndex != bc.StateDB().GetNextAccountIndex() {
		return types.AppErrInvalidAccountIndex
	}

	return nil
}

func (e *RegisterZnsExecutor) ApplyTransaction() error {
	bc := e.bc
	txInfo := e.txInfo
	var err error

	newAccount := &account.Account{
		AccountIndex:    txInfo.AccountIndex,
		AccountName:     txInfo.AccountName,
		PublicKey:       txInfo.PubKey,
		AccountNameHash: common.Bytes2Hex(txInfo.AccountNameHash),
		L1Address:       e.tx.NativeAddress,
		Nonce:           types.EmptyNonce,
		CollectionNonce: types.EmptyCollectionNonce,
		AssetInfo:       types.EmptyAccountAssetInfo,
		AssetRoot:       common.Bytes2Hex(tree.NilAccountAssetRoot),
		Status:          account.AccountStatusConfirmed,
	}
	formatAccount, err := chain.ToFormatAccountInfo(newAccount)
	if err != nil {
		return err
	}

	bc.StateDB().AccountAssetTrees.UpdateCache(txInfo.AccountIndex, bc.CurrentBlock().BlockHeight)

	stateCache := e.bc.StateDB()
	stateCache.SetPendingAccount(txInfo.AccountIndex, formatAccount)
	return e.BaseExecutor.ApplyTransaction()
}

func (e *RegisterZnsExecutor) GeneratePubData() error {
	txInfo := e.txInfo

	var buf bytes.Buffer
	buf.WriteByte(uint8(types.TxTypeRegisterZns))
	buf.Write(common2.Uint32ToBytes(uint32(txInfo.AccountIndex)))
	chunk := common2.SuffixPaddingBufToChunkSize(buf.Bytes())
	buf.Reset()
	buf.Write(chunk)
	buf.Write(common2.PrefixPaddingBufToChunkSize(common2.AccountNameToBytes32(txInfo.AccountName)))
	buf.Write(common2.PrefixPaddingBufToChunkSize(txInfo.AccountNameHash))
	pk, err := common2.ParsePubKey(txInfo.PubKey)
	if err != nil {
		logx.Errorf("unable to parse pub key: %s", err.Error())
		return err
	}
	// because we can get Y from X, so we only need to store X is enough
	buf.Write(common2.PrefixPaddingBufToChunkSize(pk.A.X.Marshal()))
	buf.Write(common2.PrefixPaddingBufToChunkSize(pk.A.Y.Marshal()))
	buf.Write(common2.PrefixPaddingBufToChunkSize([]byte{}))
	pubData := buf.Bytes()

	stateCache := e.bc.StateDB()
	stateCache.PriorityOperations++
	stateCache.PubDataOffset = append(stateCache.PubDataOffset, uint32(len(stateCache.PubData)))
	stateCache.PubData = append(stateCache.PubData, pubData...)
	return nil
}

func (e *RegisterZnsExecutor) GetExecutedTx() (*tx.Tx, error) {
	txInfoBytes, err := json.Marshal(e.txInfo)
	if err != nil {
		logx.Errorf("unable to marshal tx, err: %s", err.Error())
		return nil, errors.New("unmarshal tx failed")
	}

	e.tx.TxInfo = string(txInfoBytes)
	e.tx.AccountIndex = e.txInfo.AccountIndex
	return e.BaseExecutor.GetExecutedTx()
}

func (e *RegisterZnsExecutor) GenerateTxDetails() ([]*tx.TxDetail, error) {
	return nil, nil
}<|MERGE_RESOLUTION|>--- conflicted
+++ resolved
@@ -51,29 +51,11 @@
 	bc := e.bc
 	txInfo := e.txInfo
 
-<<<<<<< HEAD
-	_, err := bc.DB().AccountModel.GetAccountByName(txInfo.AccountName)
-	if err != sqlx.ErrNotFound {
+	_, err := bc.StateDB().GetAccountByName(txInfo.AccountName)
+	if err == nil {
 		return types.AppErrTxAccountNameAlreadyRegistered
 	}
 
-	for index := range bc.StateDB().PendingNewAccountMap {
-		account, err := bc.StateDB().GetFormatAccount(index)
-		if err != nil {
-			continue
-		}
-		if txInfo.AccountName == account.AccountName {
-			return types.AppErrTxAccountNameAlreadyRegistered
-		}
-	}
-
-=======
-	_, err := bc.StateDB().GetAccountByName(txInfo.AccountName)
-	if err == nil {
-		return errors.New("invalid account name, already registered")
-	}
-
->>>>>>> 8a0cd45f
 	if txInfo.AccountIndex != bc.StateDB().GetNextAccountIndex() {
 		return types.AppErrInvalidAccountIndex
 	}
