package executor

import (
	"bytes"
	"encoding/json"
	"errors"
	"math/big"

	"github.com/ethereum/go-ethereum/common"
	"github.com/zeromicro/go-zero/core/logx"

	"github.com/bnb-chain/zkbnb-crypto/wasm/txtypes"
	common2 "github.com/bnb-chain/zkbnb/common"
	"github.com/bnb-chain/zkbnb/dao/nft"
	"github.com/bnb-chain/zkbnb/dao/tx"
	"github.com/bnb-chain/zkbnb/types"
)

type FullExitNftExecutor struct {
	BaseExecutor

	txInfo *txtypes.FullExitNftTxInfo

	exitNft   *nft.L2Nft
	exitEmpty bool
}

func NewFullExitNftExecutor(bc IBlockchain, tx *tx.Tx) (TxExecutor, error) {
	txInfo, err := types.ParseFullExitNftTxInfo(tx.TxInfo)
	if err != nil {
		logx.Errorf("parse full exit nft tx failed: %s", err.Error())
		return nil, errors.New("invalid tx info")
	}

	return &FullExitNftExecutor{
		BaseExecutor: NewBaseExecutor(bc, tx, txInfo),
		txInfo:       txInfo,
	}, nil
}

func (e *FullExitNftExecutor) Prepare() error {
	bc := e.bc
	txInfo := e.txInfo

	// The account index from txInfo isn't true, find account by account name hash.
	accountNameHash := common.Bytes2Hex(txInfo.AccountNameHash)
	account, err := bc.StateDB().GetAccountByNameHash(accountNameHash)
	if err != nil {
<<<<<<< HEAD
		exist := false
		for index := range bc.StateDB().PendingNewAccountMap {
			tempAccount, err := bc.StateDB().GetAccount(index)
			if err != nil {
				continue
			}
			if accountNameHash == tempAccount.AccountNameHash {
				account = tempAccount
				exist = true
				break
			}
		}

		if !exist {
			return types.AppErrInvalidAccountNameHash
		}
=======
		return err
>>>>>>> 8a0cd45f
	}

	// Set the right account index.
	txInfo.AccountIndex = account.AccountIndex

	// Default withdraw an empty nft.
	// Case1: the nft index isn't exist.
	// Case2: the account isn't the owner of the nft.
	emptyNftInfo := types.EmptyNftInfo(txInfo.NftIndex)
	exitNft := &nft.L2Nft{
		NftIndex:            emptyNftInfo.NftIndex,
		CreatorAccountIndex: emptyNftInfo.CreatorAccountIndex,
		OwnerAccountIndex:   emptyNftInfo.OwnerAccountIndex,
		NftContentHash:      emptyNftInfo.NftContentHash,
		NftL1Address:        emptyNftInfo.NftL1Address,
		NftL1TokenId:        emptyNftInfo.NftL1TokenId,
		CreatorTreasuryRate: emptyNftInfo.CreatorTreasuryRate,
		CollectionId:        emptyNftInfo.CollectionId,
	}

	var isExitEmptyNft = true
	nft, err := e.bc.StateDB().PrepareNft(txInfo.NftIndex)
	if err != nil && err != types.DbErrNotFound {
		return err
	}

	if err == nil && nft.OwnerAccountIndex == account.AccountIndex {
		// Set the right nft if the owner is correct.
		exitNft = nft
		isExitEmptyNft = false
	}

	// Mark the tree states that would be affected in this executor.
	e.MarkNftDirty(txInfo.NftIndex)
	e.MarkAccountAssetsDirty(txInfo.AccountIndex, []int64{0}) // Prepare asset 0 for generate an empty tx detail.
	err = e.BaseExecutor.Prepare()
	if err != nil {
		return err
	}

	// Set the right tx info.
	txInfo.CreatorAccountIndex = exitNft.CreatorAccountIndex
	txInfo.CreatorTreasuryRate = exitNft.CreatorTreasuryRate
	txInfo.CreatorAccountNameHash = common.FromHex(types.EmptyAccountNameHash)
	if !isExitEmptyNft {
		creator, err := bc.StateDB().GetFormatAccount(exitNft.CreatorAccountIndex)
		if err != nil {
			return err
		}
		txInfo.CreatorAccountNameHash = common.FromHex(creator.AccountNameHash)
	}
	txInfo.NftL1Address = exitNft.NftL1Address
	txInfo.NftL1TokenId, _ = new(big.Int).SetString(exitNft.NftL1TokenId, 10)
	txInfo.NftContentHash = common.FromHex(exitNft.NftContentHash)
	txInfo.CollectionId = exitNft.CollectionId

	e.exitNft = exitNft
	e.exitEmpty = isExitEmptyNft
	return nil
}

func (e *FullExitNftExecutor) VerifyInputs(skipGasAmtChk bool) error {
<<<<<<< HEAD
	bc := e.bc
	txInfo := e.txInfo

	nft, err := bc.StateDB().GetNft(txInfo.NftIndex)
	if err != nil {
		return err
	}
	if txInfo.AccountIndex != nft.OwnerAccountIndex {
		// The check is not fully enough, just avoid explicit error.
		if !bytes.Equal(txInfo.NftContentHash, common.FromHex(types.EmptyNftContentHash)) {
			return types.AppErrTxInvalidNftContenthash
		}
	} else {
		// The check is not fully enough, just avoid explicit error.
		if !bytes.Equal(txInfo.NftContentHash, common.FromHex(nft.NftContentHash)) {
			return types.AppErrTxInvalidNftContenthash
		}
	}

=======
>>>>>>> 8a0cd45f
	return nil
}

func (e *FullExitNftExecutor) ApplyTransaction() error {
	if e.exitEmpty {
		return nil
	}

	// Set nft to empty nft.
	txInfo := e.txInfo
	emptyNftInfo := types.EmptyNftInfo(txInfo.NftIndex)
	emptyNft := &nft.L2Nft{
		NftIndex:            emptyNftInfo.NftIndex,
		CreatorAccountIndex: emptyNftInfo.CreatorAccountIndex,
		OwnerAccountIndex:   emptyNftInfo.OwnerAccountIndex,
		NftContentHash:      emptyNftInfo.NftContentHash,
		NftL1Address:        emptyNftInfo.NftL1Address,
		NftL1TokenId:        emptyNftInfo.NftL1TokenId,
		CreatorTreasuryRate: emptyNftInfo.CreatorTreasuryRate,
		CollectionId:        emptyNftInfo.CollectionId,
	}

	stateCache := e.bc.StateDB()
	stateCache.SetPendingNft(txInfo.NftIndex, emptyNft)
	return e.BaseExecutor.ApplyTransaction()
}

func (e *FullExitNftExecutor) GeneratePubData() error {
	txInfo := e.txInfo

	var buf bytes.Buffer
	buf.WriteByte(uint8(types.TxTypeFullExitNft))
	buf.Write(common2.Uint32ToBytes(uint32(txInfo.AccountIndex)))
	buf.Write(common2.Uint32ToBytes(uint32(txInfo.CreatorAccountIndex)))
	buf.Write(common2.Uint16ToBytes(uint16(txInfo.CreatorTreasuryRate)))
	buf.Write(common2.Uint40ToBytes(txInfo.NftIndex))
	buf.Write(common2.Uint16ToBytes(uint16(txInfo.CollectionId)))
	chunk1 := common2.SuffixPaddingBufToChunkSize(buf.Bytes())
	buf.Reset()
	buf.Write(common2.AddressStrToBytes(txInfo.NftL1Address))
	chunk2 := common2.PrefixPaddingBufToChunkSize(buf.Bytes())
	buf.Reset()
	buf.Write(chunk1)
	buf.Write(chunk2)
	buf.Write(common2.PrefixPaddingBufToChunkSize(txInfo.AccountNameHash))
	buf.Write(common2.PrefixPaddingBufToChunkSize(txInfo.CreatorAccountNameHash))
	buf.Write(common2.PrefixPaddingBufToChunkSize(txInfo.NftContentHash))
	buf.Write(common2.Uint256ToBytes(txInfo.NftL1TokenId))
	pubData := buf.Bytes()

	stateCache := e.bc.StateDB()
	stateCache.PriorityOperations++
	stateCache.PubDataOffset = append(stateCache.PubDataOffset, uint32(len(stateCache.PubData)))
	stateCache.PendingOnChainOperationsPubData = append(stateCache.PendingOnChainOperationsPubData, pubData)
	stateCache.PendingOnChainOperationsHash = common2.ConcatKeccakHash(stateCache.PendingOnChainOperationsHash, pubData)
	stateCache.PubData = append(stateCache.PubData, pubData...)
	return nil
}

func (e *FullExitNftExecutor) GetExecutedTx() (*tx.Tx, error) {
	txInfoBytes, err := json.Marshal(e.txInfo)
	if err != nil {
		logx.Errorf("unable to marshal tx, err: %s", err.Error())
		return nil, errors.New("unmarshal tx failed")
	}

	e.tx.TxInfo = string(txInfoBytes)
	e.tx.NftIndex = e.txInfo.NftIndex
	e.tx.AccountIndex = e.txInfo.AccountIndex
	return e.BaseExecutor.GetExecutedTx()
}

func (e *FullExitNftExecutor) GenerateTxDetails() ([]*tx.TxDetail, error) {
	bc := e.bc
	txInfo := e.txInfo
	exitAccount, err := e.bc.StateDB().GetFormatAccount(txInfo.AccountIndex)
	if err != nil {
		return nil, err
	}
	txDetails := make([]*tx.TxDetail, 0, 2)

	// user info
	accountOrder := int64(0)
	order := int64(0)
	baseBalance := exitAccount.AssetInfo[0]
	emptyDelta := &types.AccountAsset{
		AssetId:                  0,
		Balance:                  big.NewInt(0),
		OfferCanceledOrFinalized: big.NewInt(0),
	}
	txDetails = append(txDetails, &tx.TxDetail{
		AssetId:         0,
		AssetType:       types.FungibleAssetType,
		AccountIndex:    txInfo.AccountIndex,
		AccountName:     exitAccount.AccountName,
		Balance:         baseBalance.String(),
		BalanceDelta:    emptyDelta.String(),
		AccountOrder:    accountOrder,
		Order:           order,
		Nonce:           exitAccount.Nonce,
		CollectionNonce: exitAccount.CollectionNonce,
	})
	// nft info
	order++
	emptyNft := types.EmptyNftInfo(txInfo.NftIndex)
	baseNft := emptyNft
	newNft := emptyNft
	oldNft, _ := bc.StateDB().GetNft(txInfo.NftIndex)
	if oldNft != nil {
		baseNft = types.ConstructNftInfo(
			oldNft.NftIndex,
			oldNft.CreatorAccountIndex,
			oldNft.OwnerAccountIndex,
			oldNft.NftContentHash,
			oldNft.NftL1TokenId,
			oldNft.NftL1Address,
			oldNft.CreatorTreasuryRate,
			oldNft.CollectionId,
		)
		if txInfo.AccountIndex != oldNft.OwnerAccountIndex {
			newNft = baseNft
		}
	}

	txDetails = append(txDetails, &tx.TxDetail{
		AssetId:         txInfo.NftIndex,
		AssetType:       types.NftAssetType,
		AccountIndex:    txInfo.AccountIndex,
		AccountName:     exitAccount.AccountName,
		Balance:         baseNft.String(),
		BalanceDelta:    newNft.String(),
		AccountOrder:    types.NilAccountOrder,
		Order:           order,
		Nonce:           exitAccount.Nonce,
		CollectionNonce: exitAccount.CollectionNonce,
	})

	return txDetails, nil
}<|MERGE_RESOLUTION|>--- conflicted
+++ resolved
@@ -46,26 +46,7 @@
 	accountNameHash := common.Bytes2Hex(txInfo.AccountNameHash)
 	account, err := bc.StateDB().GetAccountByNameHash(accountNameHash)
 	if err != nil {
-<<<<<<< HEAD
-		exist := false
-		for index := range bc.StateDB().PendingNewAccountMap {
-			tempAccount, err := bc.StateDB().GetAccount(index)
-			if err != nil {
-				continue
-			}
-			if accountNameHash == tempAccount.AccountNameHash {
-				account = tempAccount
-				exist = true
-				break
-			}
-		}
-
-		if !exist {
-			return types.AppErrInvalidAccountNameHash
-		}
-=======
 		return err
->>>>>>> 8a0cd45f
 	}
 
 	// Set the right account index.
@@ -128,28 +109,6 @@
 }
 
 func (e *FullExitNftExecutor) VerifyInputs(skipGasAmtChk bool) error {
-<<<<<<< HEAD
-	bc := e.bc
-	txInfo := e.txInfo
-
-	nft, err := bc.StateDB().GetNft(txInfo.NftIndex)
-	if err != nil {
-		return err
-	}
-	if txInfo.AccountIndex != nft.OwnerAccountIndex {
-		// The check is not fully enough, just avoid explicit error.
-		if !bytes.Equal(txInfo.NftContentHash, common.FromHex(types.EmptyNftContentHash)) {
-			return types.AppErrTxInvalidNftContenthash
-		}
-	} else {
-		// The check is not fully enough, just avoid explicit error.
-		if !bytes.Equal(txInfo.NftContentHash, common.FromHex(nft.NftContentHash)) {
-			return types.AppErrTxInvalidNftContenthash
-		}
-	}
-
-=======
->>>>>>> 8a0cd45f
 	return nil
 }
 
