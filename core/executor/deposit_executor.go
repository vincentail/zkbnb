--- conflicted
+++ resolved
@@ -120,34 +120,4 @@
 	e.tx.TxAmount = e.txInfo.AssetAmount.String()
 	e.tx.AccountIndex = e.txInfo.AccountIndex
 	return e.BaseExecutor.GetExecutedTx()
-}
-
-<<<<<<< HEAD
-func (e *DepositExecutor) GenerateMempoolTx() (*mempool.MempoolTx, error) {
-	return nil, nil
-=======
-func (e *DepositExecutor) GenerateTxDetails() ([]*tx.TxDetail, error) {
-	txInfo := e.txInfo
-	depositAccount := e.bc.StateDB().AccountMap[txInfo.AccountIndex]
-	baseBalance := depositAccount.AssetInfo[txInfo.AssetId]
-	deltaBalance := &types.AccountAsset{
-		AssetId:                  txInfo.AssetId,
-		Balance:                  txInfo.AssetAmount,
-		LpAmount:                 big.NewInt(0),
-		OfferCanceledOrFinalized: big.NewInt(0),
-	}
-	txDetail := &tx.TxDetail{
-		AssetId:         txInfo.AssetId,
-		AssetType:       types.FungibleAssetType,
-		AccountIndex:    txInfo.AccountIndex,
-		AccountName:     depositAccount.AccountName,
-		Balance:         baseBalance.String(),
-		BalanceDelta:    deltaBalance.String(),
-		Order:           0,
-		AccountOrder:    0,
-		Nonce:           depositAccount.Nonce,
-		CollectionNonce: depositAccount.CollectionNonce,
-	}
-	return []*tx.TxDetail{txDetail}, nil
->>>>>>> 1d25dcce
 }