package executor

import (
	"bytes"
	"context"
	"encoding/json"
	"math/big"

	"github.com/pkg/errors"
	"github.com/zeromicro/go-zero/core/logx"

	"github.com/bnb-chain/zkbnb-crypto/ffmath"
	"github.com/bnb-chain/zkbnb-crypto/wasm/legend/legendTxTypes"
	common2 "github.com/bnb-chain/zkbnb/common"
	"github.com/bnb-chain/zkbnb/common/chain"
	"github.com/bnb-chain/zkbnb/core/statedb"
	"github.com/bnb-chain/zkbnb/dao/liquidity"
	"github.com/bnb-chain/zkbnb/dao/tx"
	"github.com/bnb-chain/zkbnb/types"
)

type SwapExecutor struct {
	BaseExecutor

	txInfo *legendTxTypes.SwapTxInfo

	newPoolInfo *types.LiquidityInfo
}

func NewSwapExecutor(bc IBlockchain, tx *tx.Tx) (TxExecutor, error) {
	txInfo, err := types.ParseSwapTxInfo(tx.TxInfo)
	if err != nil {
		logx.Errorf("parse transfer tx failed: %s", err.Error())
		return nil, errors.New("invalid tx info")
	}

	return &SwapExecutor{
		BaseExecutor: NewBaseExecutor(bc, tx, txInfo),
		txInfo:       txInfo,
	}, nil
}

func (e *SwapExecutor) Prepare() error {
	txInfo := e.txInfo

	err := e.bc.StateDB().PrepareLiquidity(txInfo.PairIndex)
	if err != nil {
		logx.Errorf("prepare liquidity failed: %s", err.Error())
		return errors.New("internal error")
	}

<<<<<<< HEAD
	err = e.BaseExecutor.Prepare(context.Background())
=======
	err = e.fillTxInfo()
	if err != nil {
		return err
	}

	// Mark the tree states that would be affected in this executor.
	e.MarkLiquidityDirty(txInfo.PairIndex)
	e.MarkAccountAssetsDirty(txInfo.FromAccountIndex, []int64{txInfo.GasFeeAssetId, txInfo.AssetAId, txInfo.AssetBId})
	e.MarkAccountAssetsDirty(txInfo.GasAccountIndex, []int64{txInfo.GasFeeAssetId})
	err = e.BaseExecutor.Prepare()
>>>>>>> 0ca3b9f7
	if err != nil {
		return err
	}

	return nil
}

func (e *SwapExecutor) VerifyInputs() error {
	bc := e.bc
	txInfo := e.txInfo

	err := e.BaseExecutor.VerifyInputs()
	if err != nil {
		return err
	}

	fromAccount := bc.StateDB().AccountMap[txInfo.FromAccountIndex]
	if txInfo.GasFeeAssetId != txInfo.AssetAId {
		if fromAccount.AssetInfo[txInfo.GasFeeAssetId].Balance.Cmp(txInfo.GasFeeAssetAmount) < 0 {
			return errors.New("invalid gas asset amount")
		}
		if fromAccount.AssetInfo[txInfo.AssetAId].Balance.Cmp(txInfo.AssetAAmount) < 0 {
			return errors.New("invalid asset amount")
		}
	} else {
		deltaBalance := ffmath.Add(txInfo.AssetAAmount, txInfo.GasFeeAssetAmount)
		if fromAccount.AssetInfo[txInfo.AssetAId].Balance.Cmp(deltaBalance) < 0 {
			return errors.New("invalid asset amount")
		}
	}

	liquidityModel := bc.StateDB().LiquidityMap[txInfo.PairIndex]
	liquidityInfo, err := constructLiquidityInfo(liquidityModel)
	if err != nil {
		logx.Errorf("construct liquidity info error, err: %v", err)
		return errors.New("internal error")
	}
	if !((liquidityModel.AssetAId == txInfo.AssetAId && liquidityModel.AssetBId == txInfo.AssetBId) ||
		(liquidityModel.AssetAId == txInfo.AssetBId && liquidityModel.AssetBId == txInfo.AssetAId)) {
		return errors.New("invalid asset ids")
	}
	if liquidityInfo.AssetA == nil || liquidityInfo.AssetA.Cmp(big.NewInt(0)) == 0 ||
		liquidityInfo.AssetB == nil || liquidityInfo.AssetB.Cmp(big.NewInt(0)) == 0 {
		return errors.New("liquidity is empty")
	}

	return nil
}

func constructLiquidityInfo(liquidity *liquidity.Liquidity) (*types.LiquidityInfo, error) {
	return types.ConstructLiquidityInfo(
		liquidity.PairIndex,
		liquidity.AssetAId,
		liquidity.AssetA,
		liquidity.AssetBId,
		liquidity.AssetB,
		liquidity.LpAmount,
		liquidity.KLast,
		liquidity.FeeRate,
		liquidity.TreasuryAccountIndex,
		liquidity.TreasuryRate,
	)
}

func (e *SwapExecutor) ApplyTransaction() error {
	bc := e.bc
	txInfo := e.txInfo

	// apply changes
	fromAccount := bc.StateDB().AccountMap[txInfo.FromAccountIndex]
	gasAccount := bc.StateDB().AccountMap[txInfo.GasAccountIndex]

	fromAccount.AssetInfo[txInfo.AssetAId].Balance = ffmath.Sub(fromAccount.AssetInfo[txInfo.AssetAId].Balance, txInfo.AssetAAmount)
	fromAccount.AssetInfo[txInfo.AssetBId].Balance = ffmath.Add(fromAccount.AssetInfo[txInfo.AssetBId].Balance, txInfo.AssetBAmountDelta)
	fromAccount.AssetInfo[txInfo.GasFeeAssetId].Balance = ffmath.Sub(fromAccount.AssetInfo[txInfo.GasFeeAssetId].Balance, txInfo.GasFeeAssetAmount)
	gasAccount.AssetInfo[txInfo.GasFeeAssetId].Balance = ffmath.Add(gasAccount.AssetInfo[txInfo.GasFeeAssetId].Balance, txInfo.GasFeeAssetAmount)
	fromAccount.Nonce++

	liquidityModel := bc.StateDB().LiquidityMap[txInfo.PairIndex]
	bc.StateDB().LiquidityMap[txInfo.PairIndex] = &liquidity.Liquidity{
		Model:                liquidityModel.Model,
		PairIndex:            e.newPoolInfo.PairIndex,
		AssetAId:             liquidityModel.AssetAId,
		AssetA:               e.newPoolInfo.AssetA.String(),
		AssetBId:             liquidityModel.AssetBId,
		AssetB:               e.newPoolInfo.AssetB.String(),
		LpAmount:             e.newPoolInfo.LpAmount.String(),
		KLast:                e.newPoolInfo.KLast.String(),
		FeeRate:              e.newPoolInfo.FeeRate,
		TreasuryAccountIndex: e.newPoolInfo.TreasuryAccountIndex,
		TreasuryRate:         e.newPoolInfo.TreasuryRate,
	}

	stateCache := e.bc.StateDB()
	stateCache.PendingUpdateAccountIndexMap[txInfo.FromAccountIndex] = statedb.StateCachePending
	stateCache.PendingUpdateAccountIndexMap[txInfo.GasAccountIndex] = statedb.StateCachePending
	stateCache.PendingUpdateLiquidityIndexMap[txInfo.PairIndex] = statedb.StateCachePending
	return e.BaseExecutor.ApplyTransaction()
}

func (e *SwapExecutor) fillTxInfo() error {
	bc := e.bc
	txInfo := e.txInfo

	liquidityModel := bc.StateDB().LiquidityMap[txInfo.PairIndex]

	liquidityInfo, err := constructLiquidityInfo(liquidityModel)
	if err != nil {
		logx.Errorf("construct liquidity info error, err: %v", err)
		return err
	}

	// add details to tx info
	var toDelta *big.Int
	if liquidityInfo.AssetAId == txInfo.AssetAId && liquidityInfo.AssetBId == txInfo.AssetBId {
		toDelta, _, err = chain.ComputeDelta(
			liquidityInfo.AssetA,
			liquidityInfo.AssetB,
			liquidityInfo.AssetAId,
			liquidityInfo.AssetBId,
			txInfo.AssetAId,
			true,
			txInfo.AssetAAmount,
			liquidityInfo.FeeRate,
		)
		if err != nil {
			return err
		}
	} else if liquidityInfo.AssetAId == txInfo.AssetBId && liquidityInfo.AssetBId == txInfo.AssetAId {
		toDelta, _, err = chain.ComputeDelta(
			liquidityInfo.AssetA,
			liquidityInfo.AssetB,
			liquidityInfo.AssetAId,
			liquidityInfo.AssetBId,
			txInfo.AssetBId,
			true,
			txInfo.AssetAAmount,
			liquidityInfo.FeeRate,
		)
		if err != nil {
			return err
		}
	}

	if toDelta.Cmp(txInfo.AssetBMinAmount) < 0 {
		return errors.New("invalid AssetBMinAmount")
	}
	txInfo.AssetBAmountDelta = toDelta

	return nil
}

func (e *SwapExecutor) GeneratePubData() error {
	txInfo := e.txInfo

	var buf bytes.Buffer
	buf.WriteByte(uint8(types.TxTypeSwap))
	buf.Write(common2.Uint32ToBytes(uint32(txInfo.FromAccountIndex)))
	buf.Write(common2.Uint16ToBytes(uint16(txInfo.PairIndex)))
	buf.Write(common2.Uint16ToBytes(uint16(txInfo.AssetAId)))
	packedAssetAAmountBytes, err := common2.AmountToPackedAmountBytes(txInfo.AssetAAmount)
	if err != nil {
		logx.Errorf("unable to convert amount to packed amount: %s", err.Error())
		return err
	}
	buf.Write(packedAssetAAmountBytes)
	buf.Write(common2.Uint16ToBytes(uint16(txInfo.AssetBId)))
	packedAssetBAmountDeltaBytes, err := common2.AmountToPackedAmountBytes(txInfo.AssetBAmountDelta)
	if err != nil {
		logx.Errorf("unable to convert amount to packed amount: %s", err.Error())
		return err
	}
	buf.Write(packedAssetBAmountDeltaBytes)
	buf.Write(common2.Uint32ToBytes(uint32(txInfo.GasAccountIndex)))
	buf.Write(common2.Uint16ToBytes(uint16(txInfo.GasFeeAssetId)))
	packedFeeBytes, err := common2.FeeToPackedFeeBytes(txInfo.GasFeeAssetAmount)
	if err != nil {
		logx.Errorf("unable to convert amount to packed fee amount: %s", err.Error())
		return err
	}
	buf.Write(packedFeeBytes)
	chunk := common2.SuffixPaddingBufToChunkSize(buf.Bytes())
	buf.Reset()
	buf.Write(chunk)
	buf.Write(common2.PrefixPaddingBufToChunkSize([]byte{}))
	buf.Write(common2.PrefixPaddingBufToChunkSize([]byte{}))
	buf.Write(common2.PrefixPaddingBufToChunkSize([]byte{}))
	buf.Write(common2.PrefixPaddingBufToChunkSize([]byte{}))
	buf.Write(common2.PrefixPaddingBufToChunkSize([]byte{}))
	pubData := buf.Bytes()

	stateCache := e.bc.StateDB()
	stateCache.PubData = append(stateCache.PubData, pubData...)
	return nil
}

func (e *SwapExecutor) GetExecutedTx() (*tx.Tx, error) {
	txInfoBytes, err := json.Marshal(e.txInfo)
	if err != nil {
		logx.Errorf("unable to marshal tx, err: %s", err.Error())
		return nil, errors.New("unmarshal tx failed")
	}

	e.tx.TxInfo = string(txInfoBytes)
	e.tx.GasFeeAssetId = e.txInfo.GasFeeAssetId
	e.tx.GasFee = e.txInfo.GasFeeAssetAmount.String()
	e.tx.PairIndex = e.txInfo.PairIndex
	e.tx.TxAmount = e.txInfo.AssetAAmount.String()
	return e.BaseExecutor.GetExecutedTx()
}<|MERGE_RESOLUTION|>--- conflicted
+++ resolved
@@ -48,21 +48,12 @@
 		logx.Errorf("prepare liquidity failed: %s", err.Error())
 		return errors.New("internal error")
 	}
-
-<<<<<<< HEAD
+	err = e.fillTxInfo()
+	if err != nil {
+		return err
+	}
+
 	err = e.BaseExecutor.Prepare(context.Background())
-=======
-	err = e.fillTxInfo()
-	if err != nil {
-		return err
-	}
-
-	// Mark the tree states that would be affected in this executor.
-	e.MarkLiquidityDirty(txInfo.PairIndex)
-	e.MarkAccountAssetsDirty(txInfo.FromAccountIndex, []int64{txInfo.GasFeeAssetId, txInfo.AssetAId, txInfo.AssetBId})
-	e.MarkAccountAssetsDirty(txInfo.GasAccountIndex, []int64{txInfo.GasFeeAssetId})
-	err = e.BaseExecutor.Prepare()
->>>>>>> 0ca3b9f7
 	if err != nil {
 		return err
 	}
@@ -109,7 +100,38 @@
 		return errors.New("liquidity is empty")
 	}
 
-	return nil
+	// pool info
+	var poolDelta *types.LiquidityInfo
+	poolAssetBDelta := ffmath.Neg(txInfo.AssetBAmountDelta)
+	if txInfo.AssetAId == liquidityInfo.AssetAId {
+		poolDelta = &types.LiquidityInfo{
+			PairIndex:            txInfo.PairIndex,
+			AssetAId:             txInfo.AssetAId,
+			AssetA:               txInfo.AssetAAmount,
+			AssetBId:             txInfo.AssetBId,
+			AssetB:               poolAssetBDelta,
+			LpAmount:             types.ZeroBigInt,
+			KLast:                types.ZeroBigInt,
+			FeeRate:              liquidityInfo.FeeRate,
+			TreasuryAccountIndex: liquidityInfo.TreasuryAccountIndex,
+			TreasuryRate:         liquidityInfo.TreasuryRate,
+		}
+	} else if txInfo.AssetAId == liquidityInfo.AssetBId {
+		poolDelta = &types.LiquidityInfo{
+			PairIndex:            txInfo.PairIndex,
+			AssetAId:             txInfo.AssetBId,
+			AssetA:               poolAssetBDelta,
+			AssetBId:             txInfo.AssetAId,
+			AssetB:               txInfo.AssetAAmount,
+			LpAmount:             types.ZeroBigInt,
+			KLast:                types.ZeroBigInt,
+			FeeRate:              liquidityInfo.FeeRate,
+			TreasuryAccountIndex: liquidityInfo.TreasuryAccountIndex,
+			TreasuryRate:         liquidityInfo.TreasuryRate,
+		}
+	}
+	e.newPoolInfo, err = ComputeNewBalance(liquidityInfo, poolDelta)
+	return err
 }
 
 func constructLiquidityInfo(liquidity *liquidity.Liquidity) (*types.LiquidityInfo, error) {
