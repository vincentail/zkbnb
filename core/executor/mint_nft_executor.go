--- conflicted
+++ resolved
@@ -4,12 +4,7 @@
 	"bytes"
 	"context"
 	"encoding/json"
-<<<<<<< HEAD
-	"github.com/consensys/gnark-crypto/ecc/bn254/fr/mimc"
-=======
-	"math/big"
 
->>>>>>> 1d25dcce
 	"github.com/ethereum/go-ethereum/common"
 	"github.com/pkg/errors"
 	"github.com/zeromicro/go-zero/core/logx"
@@ -152,141 +147,4 @@
 	e.tx.GasFee = e.txInfo.GasFeeAssetAmount.String()
 	e.tx.NftIndex = e.txInfo.NftIndex
 	return e.BaseExecutor.GetExecutedTx()
-}
-
-<<<<<<< HEAD
-func (e *MintNftExecutor) GenerateMempoolTx() (*mempool.MempoolTx, error) {
-	hash, err := e.txInfo.Hash(mimc.NewMiMC())
-	if err != nil {
-		return nil, err
-	}
-	txHash := common.Bytes2Hex(hash)
-
-	mempoolTx := &mempool.MempoolTx{
-		TxHash:        txHash,
-		TxType:        e.tx.TxType,
-		GasFeeAssetId: e.txInfo.GasFeeAssetId,
-		GasFee:        e.txInfo.GasFeeAssetAmount.String(),
-		NftIndex:      types.NilNftIndex,
-		PairIndex:     types.NilPairIndex,
-		AssetId:       types.NilAssetId,
-		TxAmount:      "",
-		Memo:          "",
-		AccountIndex:  e.txInfo.CreatorAccountIndex,
-		Nonce:         e.txInfo.Nonce,
-		ExpiredAt:     e.txInfo.ExpiredAt,
-		L2BlockHeight: types.NilBlockHeight,
-		Status:        mempool.PendingTxStatus,
-		TxInfo:        e.tx.TxInfo,
-	}
-	return mempoolTx, nil
-=======
-func (e *MintNftExecutor) GenerateTxDetails() ([]*tx.TxDetail, error) {
-	txInfo := e.txInfo
-
-	copiedAccounts, err := e.bc.StateDB().DeepCopyAccounts([]int64{txInfo.CreatorAccountIndex, txInfo.ToAccountIndex, txInfo.GasAccountIndex})
-	if err != nil {
-		return nil, err
-	}
-
-	creatorAccount := copiedAccounts[txInfo.CreatorAccountIndex]
-	toAccount := copiedAccounts[txInfo.ToAccountIndex]
-	gasAccount := copiedAccounts[txInfo.GasAccountIndex]
-
-	txDetails := make([]*tx.TxDetail, 0, 4)
-
-	// from account gas asset
-	order := int64(0)
-	accountOrder := int64(0)
-	txDetails = append(txDetails, &tx.TxDetail{
-		AssetId:      txInfo.GasFeeAssetId,
-		AssetType:    types.FungibleAssetType,
-		AccountIndex: txInfo.CreatorAccountIndex,
-		AccountName:  creatorAccount.AccountName,
-		Balance:      creatorAccount.AssetInfo[txInfo.GasFeeAssetId].String(),
-		BalanceDelta: types.ConstructAccountAsset(
-			txInfo.GasFeeAssetId,
-			ffmath.Neg(txInfo.GasFeeAssetAmount),
-			types.ZeroBigInt,
-			types.ZeroBigInt,
-		).String(),
-		Order:           order,
-		Nonce:           creatorAccount.Nonce,
-		AccountOrder:    accountOrder,
-		CollectionNonce: creatorAccount.CollectionNonce,
-	})
-	creatorAccount.AssetInfo[txInfo.GasFeeAssetId].Balance = ffmath.Sub(creatorAccount.AssetInfo[txInfo.GasFeeAssetId].Balance, txInfo.GasFeeAssetAmount)
-	if creatorAccount.AssetInfo[txInfo.GasFeeAssetId].Balance.Cmp(big.NewInt(0)) < 0 {
-		return nil, errors.New("insufficient gas fee balance")
-	}
-
-	// to account empty delta
-	order++
-	accountOrder++
-	txDetails = append(txDetails, &tx.TxDetail{
-		AssetId:      txInfo.GasFeeAssetId,
-		AssetType:    types.FungibleAssetType,
-		AccountIndex: txInfo.ToAccountIndex,
-		AccountName:  toAccount.AccountName,
-		Balance:      toAccount.AssetInfo[txInfo.GasFeeAssetId].String(),
-		BalanceDelta: types.ConstructAccountAsset(
-			txInfo.GasFeeAssetId,
-			types.ZeroBigInt,
-			types.ZeroBigInt,
-			types.ZeroBigInt,
-		).String(),
-		Order:           order,
-		Nonce:           toAccount.Nonce,
-		AccountOrder:    accountOrder,
-		CollectionNonce: toAccount.CollectionNonce,
-	})
-
-	// to account nft delta
-	oldNftInfo := types.EmptyNftInfo(txInfo.NftIndex)
-	newNftInfo := &types.NftInfo{
-		NftIndex:            txInfo.NftIndex,
-		CreatorAccountIndex: txInfo.CreatorAccountIndex,
-		OwnerAccountIndex:   txInfo.ToAccountIndex,
-		NftContentHash:      txInfo.NftContentHash,
-		NftL1TokenId:        types.EmptyL1TokenId,
-		NftL1Address:        types.EmptyL1Address,
-		CreatorTreasuryRate: txInfo.CreatorTreasuryRate,
-		CollectionId:        txInfo.NftCollectionId,
-	}
-	order++
-	txDetails = append(txDetails, &tx.TxDetail{
-		AssetId:         txInfo.NftIndex,
-		AssetType:       types.NftAssetType,
-		AccountIndex:    txInfo.ToAccountIndex,
-		AccountName:     toAccount.AccountName,
-		Balance:         oldNftInfo.String(),
-		BalanceDelta:    newNftInfo.String(),
-		Order:           order,
-		Nonce:           toAccount.Nonce,
-		AccountOrder:    types.NilAccountOrder,
-		CollectionNonce: toAccount.CollectionNonce,
-	})
-
-	// gas account gas asset
-	order++
-	accountOrder++
-	txDetails = append(txDetails, &tx.TxDetail{
-		AssetId:      txInfo.GasFeeAssetId,
-		AssetType:    types.FungibleAssetType,
-		AccountIndex: txInfo.GasAccountIndex,
-		AccountName:  gasAccount.AccountName,
-		Balance:      gasAccount.AssetInfo[txInfo.GasFeeAssetId].String(),
-		BalanceDelta: types.ConstructAccountAsset(
-			txInfo.GasFeeAssetId,
-			txInfo.GasFeeAssetAmount,
-			types.ZeroBigInt,
-			types.ZeroBigInt,
-		).String(),
-		Order:           order,
-		Nonce:           gasAccount.Nonce,
-		AccountOrder:    accountOrder,
-		CollectionNonce: gasAccount.CollectionNonce,
-	})
-	return txDetails, nil
->>>>>>> 1d25dcce
 }