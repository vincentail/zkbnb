package executor

import (
	"bytes"
	"context"
	"encoding/json"
	"math/big"

	"github.com/pkg/errors"
	"github.com/zeromicro/go-zero/core/logx"

	"github.com/bnb-chain/zkbnb-crypto/ffmath"
	"github.com/bnb-chain/zkbnb-crypto/wasm/legend/legendTxTypes"
	common2 "github.com/bnb-chain/zkbnb/common"
	"github.com/bnb-chain/zkbnb/common/chain"
	"github.com/bnb-chain/zkbnb/core/statedb"
	"github.com/bnb-chain/zkbnb/dao/liquidity"
	"github.com/bnb-chain/zkbnb/dao/tx"
	"github.com/bnb-chain/zkbnb/types"
)

type AddLiquidityExecutor struct {
	BaseExecutor

	txInfo *legendTxTypes.AddLiquidityTxInfo

	newPoolInfo           *types.LiquidityInfo
	lpDeltaForFromAccount *big.Int
}

func NewAddLiquidityExecutor(bc IBlockchain, tx *tx.Tx) (TxExecutor, error) {
	txInfo, err := types.ParseAddLiquidityTxInfo(tx.TxInfo)
	if err != nil {
		logx.Errorf("parse transfer tx failed: %s", err.Error())
		return nil, errors.New("invalid tx info")
	}

	return &AddLiquidityExecutor{
		BaseExecutor: NewBaseExecutor(bc, tx, txInfo),
		txInfo:       txInfo,
	}, nil
}

func (e *AddLiquidityExecutor) Prepare() error {
	txInfo := e.txInfo

	err := e.bc.StateDB().PrepareLiquidity(txInfo.PairIndex)
	if err != nil {
		logx.Errorf("prepare liquidity failed: %s", err.Error())
		return errors.New("internal error")
	}
	liquidity := e.bc.StateDB().LiquidityMap[txInfo.PairIndex]

	err = e.BaseExecutor.Prepare(context.WithValue(context.Background(),
		legendTxTypes.TreasuryAccountIndexKey, liquidity.TreasuryAccountIndex))
	if err != nil {
		return err
	}
	// Add the right details to tx info.
	return e.fillTxInfo()
}

func (e *AddLiquidityExecutor) VerifyInputs() error {
	bc := e.bc
	txInfo := e.txInfo

	err := e.BaseExecutor.VerifyInputs()
	if err != nil {
		return err
	}

	fromAccount := bc.StateDB().AccountMap[txInfo.FromAccountIndex]
	if txInfo.GasFeeAssetId == txInfo.AssetAId {
		deltaBalance := ffmath.Add(txInfo.AssetAAmount, txInfo.GasFeeAssetAmount)
		if fromAccount.AssetInfo[txInfo.AssetAId].Balance.Cmp(deltaBalance) < 0 {
			return errors.New("invalid asset amount")
		}
		if fromAccount.AssetInfo[txInfo.AssetBId].Balance.Cmp(txInfo.AssetBAmount) < 0 {
			return errors.New("invalid asset amount")
		}
	} else if txInfo.GasFeeAssetId == txInfo.AssetBId {
		deltaBalance := ffmath.Add(txInfo.AssetBAmount, txInfo.GasFeeAssetAmount)
		if fromAccount.AssetInfo[txInfo.AssetBId].Balance.Cmp(deltaBalance) < 0 {
			return errors.New("invalid asset amount")
		}
		if fromAccount.AssetInfo[txInfo.AssetAId].Balance.Cmp(txInfo.AssetAAmount) < 0 {
			return errors.New("invalid asset amount")
		}
	} else {
		if fromAccount.AssetInfo[txInfo.GasFeeAssetId].Balance.Cmp(txInfo.GasFeeAssetAmount) < 0 {
			return errors.New("invalid gas asset amount")
		}
		if fromAccount.AssetInfo[txInfo.AssetAId].Balance.Cmp(txInfo.AssetAAmount) < 0 {
			return errors.New("invalid asset amount")
		}
		if fromAccount.AssetInfo[txInfo.AssetBId].Balance.Cmp(txInfo.AssetBAmount) < 0 {
			return errors.New("invalid asset amount")
		}
	}

	liquidityModel := bc.StateDB().LiquidityMap[txInfo.PairIndex]
	liquidityInfo, err := constructLiquidityInfo(liquidityModel)
	if err != nil {
		logx.Errorf("construct liquidity info error, err: %v", err)
		return err
	}

	if liquidityInfo.AssetA == nil || liquidityInfo.AssetB == nil {
		return errors.New("invalid liquidity")
	}

	return nil
}

func (e *AddLiquidityExecutor) ApplyTransaction() error {
	bc := e.bc
	txInfo := e.txInfo

	// apply changes
	fromAccount := bc.StateDB().AccountMap[txInfo.FromAccountIndex]
	gasAccount := bc.StateDB().AccountMap[txInfo.GasAccountIndex]
	liquidityModel := bc.StateDB().LiquidityMap[txInfo.PairIndex]
	treasuryAccount := bc.StateDB().AccountMap[liquidityModel.TreasuryAccountIndex]

	fromAccount.AssetInfo[txInfo.AssetAId].Balance = ffmath.Sub(fromAccount.AssetInfo[txInfo.AssetAId].Balance, txInfo.AssetAAmount)
	fromAccount.AssetInfo[txInfo.AssetBId].Balance = ffmath.Sub(fromAccount.AssetInfo[txInfo.AssetBId].Balance, txInfo.AssetBAmount)
	fromAccount.AssetInfo[txInfo.PairIndex].LpAmount = ffmath.Add(fromAccount.AssetInfo[txInfo.PairIndex].LpAmount, e.lpDeltaForFromAccount)
	treasuryAccount.AssetInfo[txInfo.PairIndex].LpAmount = ffmath.Add(treasuryAccount.AssetInfo[txInfo.PairIndex].LpAmount, txInfo.TreasuryAmount)
	fromAccount.AssetInfo[txInfo.GasFeeAssetId].Balance = ffmath.Sub(fromAccount.AssetInfo[txInfo.GasFeeAssetId].Balance, txInfo.GasFeeAssetAmount)
	gasAccount.AssetInfo[txInfo.GasFeeAssetId].Balance = ffmath.Add(gasAccount.AssetInfo[txInfo.GasFeeAssetId].Balance, txInfo.GasFeeAssetAmount)
	fromAccount.Nonce++

	bc.StateDB().LiquidityMap[txInfo.PairIndex] = &liquidity.Liquidity{
		Model:                liquidityModel.Model,
		PairIndex:            e.newPoolInfo.PairIndex,
		AssetAId:             liquidityModel.AssetAId,
		AssetA:               e.newPoolInfo.AssetA.String(),
		AssetBId:             liquidityModel.AssetBId,
		AssetB:               e.newPoolInfo.AssetB.String(),
		LpAmount:             e.newPoolInfo.LpAmount.String(),
		KLast:                e.newPoolInfo.KLast.String(),
		FeeRate:              e.newPoolInfo.FeeRate,
		TreasuryAccountIndex: e.newPoolInfo.TreasuryAccountIndex,
		TreasuryRate:         e.newPoolInfo.TreasuryRate,
	}

	stateCache := e.bc.StateDB()
	stateCache.PendingUpdateAccountIndexMap[txInfo.FromAccountIndex] = statedb.StateCachePending
	stateCache.PendingUpdateAccountIndexMap[treasuryAccount.AccountIndex] = statedb.StateCachePending
	stateCache.PendingUpdateAccountIndexMap[txInfo.GasAccountIndex] = statedb.StateCachePending
	stateCache.PendingUpdateLiquidityIndexMap[txInfo.PairIndex] = statedb.StateCachePending
	return e.BaseExecutor.ApplyTransaction()
}

func (e *AddLiquidityExecutor) fillTxInfo() error {
	bc := e.bc
	txInfo := e.txInfo

	liquidityModel := bc.StateDB().LiquidityMap[txInfo.PairIndex]

	liquidityInfo, err := constructLiquidityInfo(liquidityModel)
	if err != nil {
		logx.Errorf("construct liquidity info error, err: %v", err)
		return err
	}

	if liquidityInfo.AssetA.Cmp(big.NewInt(0)) == 0 {
		txInfo.LpAmount, err = chain.ComputeEmptyLpAmount(txInfo.AssetAAmount, txInfo.AssetBAmount)
		if err != nil {
			logx.Errorf("[ComputeEmptyLpAmount] : %v", err)
			return err
		}
	} else {
		txInfo.LpAmount, err = chain.ComputeLpAmount(liquidityInfo, txInfo.AssetAAmount)
		if err != nil {
			return err
		}
	}

	txInfo.AssetAId = liquidityInfo.AssetAId
	txInfo.AssetBId = liquidityInfo.AssetBId

	lpDeltaForTreasuryAccount, err := chain.ComputeSLp(liquidityInfo.AssetA,
		liquidityInfo.AssetB, liquidityInfo.KLast, liquidityInfo.FeeRate, liquidityInfo.TreasuryRate)
	if err != nil {
		logx.Errorf("[ComputeSLp] err: %v", err)
		return err
	}

	// pool account pool info
	finalPoolA := ffmath.Add(liquidityInfo.AssetA, txInfo.AssetAAmount)
	finalPoolB := ffmath.Add(liquidityInfo.AssetB, txInfo.AssetBAmount)

	txInfo.TreasuryAmount = lpDeltaForTreasuryAccount
	txInfo.KLast, err = common2.CleanPackedAmount(ffmath.Multiply(finalPoolA, finalPoolB))
	if err != nil {
		return err
	}

	txInfo.AssetAId = liquidityModel.AssetAId
	txInfo.AssetBId = liquidityModel.AssetBId

	return nil
}

func (e *AddLiquidityExecutor) GeneratePubData() error {
	txInfo := e.txInfo

	var buf bytes.Buffer
	buf.WriteByte(uint8(types.TxTypeAddLiquidity))
	buf.Write(common2.Uint32ToBytes(uint32(txInfo.FromAccountIndex)))
	buf.Write(common2.Uint16ToBytes(uint16(txInfo.PairIndex)))
	packedAssetAAmountBytes, err := common2.AmountToPackedAmountBytes(txInfo.AssetAAmount)
	if err != nil {
		logx.Errorf("unable to convert amount to packed amount: %s", err.Error())
		return err
	}
	buf.Write(packedAssetAAmountBytes)
	packedAssetBAmountBytes, err := common2.AmountToPackedAmountBytes(txInfo.AssetBAmount)
	if err != nil {
		logx.Errorf("unable to convert amount to packed amount: %s", err.Error())
		return err
	}
	buf.Write(packedAssetBAmountBytes)
	LpAmountBytes, err := common2.AmountToPackedAmountBytes(txInfo.LpAmount)
	if err != nil {
		logx.Errorf("unable to convert amount to packed amount: %s", err.Error())
		return err
	}
	buf.Write(LpAmountBytes)
	KLastBytes, err := common2.AmountToPackedAmountBytes(txInfo.KLast)
	if err != nil {
		logx.Errorf("[ConvertTxToDepositPubData] unable to convert amount to packed amount: %s", err.Error())
		return err
	}
	buf.Write(KLastBytes)
	chunk1 := common2.SuffixPaddingBufToChunkSize(buf.Bytes())
	buf.Reset()
	treasuryAmountBytes, err := common2.AmountToPackedAmountBytes(txInfo.TreasuryAmount)
	if err != nil {
		logx.Errorf("unable to convert amount to packed amount: %s", err.Error())
		return err
	}
	buf.Write(treasuryAmountBytes)
	buf.Write(common2.Uint32ToBytes(uint32(txInfo.GasAccountIndex)))
	buf.Write(common2.Uint16ToBytes(uint16(txInfo.GasFeeAssetId)))
	packedFeeBytes, err := common2.FeeToPackedFeeBytes(txInfo.GasFeeAssetAmount)
	if err != nil {
		logx.Errorf("unable to convert amount to packed fee amount: %s", err.Error())
		return err
	}
	buf.Write(packedFeeBytes)
	chunk2 := common2.PrefixPaddingBufToChunkSize(buf.Bytes())
	buf.Reset()
	buf.Write(chunk1)
	buf.Write(chunk2)
	buf.Write(common2.PrefixPaddingBufToChunkSize([]byte{}))
	buf.Write(common2.PrefixPaddingBufToChunkSize([]byte{}))
	buf.Write(common2.PrefixPaddingBufToChunkSize([]byte{}))
	buf.Write(common2.PrefixPaddingBufToChunkSize([]byte{}))
	pubData := buf.Bytes()

	stateCache := e.bc.StateDB()
	stateCache.PubData = append(stateCache.PubData, pubData...)
	return nil
}

func (e *AddLiquidityExecutor) GetExecutedTx() (*tx.Tx, error) {
	txInfoBytes, err := json.Marshal(e.txInfo)
	if err != nil {
		logx.Errorf("unable to marshal tx, err: %s", err.Error())
		return nil, errors.New("unmarshal tx failed")
	}

	e.tx.TxInfo = string(txInfoBytes)
	e.tx.GasFeeAssetId = e.txInfo.GasFeeAssetId
	e.tx.GasFee = e.txInfo.GasFeeAssetAmount.String()
	e.tx.PairIndex = e.txInfo.PairIndex
	e.tx.TxAmount = e.txInfo.LpAmount.String()
	return e.BaseExecutor.GetExecutedTx()
}

<<<<<<< HEAD
func (e *AddLiquidityExecutor) GenerateMempoolTx() (*mempool.MempoolTx, error) {
	hash, err := e.txInfo.Hash(mimc.NewMiMC())
	if err != nil {
		return nil, err
	}
	txHash := common.Bytes2Hex(hash)

	mempoolTx := &mempool.MempoolTx{
		TxHash:        txHash,
		TxType:        e.tx.TxType,
		GasFeeAssetId: e.txInfo.GasFeeAssetId,
		GasFee:        e.txInfo.GasFeeAssetAmount.String(),
		NftIndex:      types.NilNftIndex,
		PairIndex:     e.txInfo.PairIndex,
		AssetId:       types.NilAssetId,
		TxAmount:      e.txInfo.LpAmount.String(),
		Memo:          "",
		AccountIndex:  e.txInfo.FromAccountIndex,
		Nonce:         e.txInfo.Nonce,
		ExpiredAt:     e.txInfo.ExpiredAt,
		L2BlockHeight: types.NilBlockHeight,
		Status:        mempool.PendingTxStatus,
		TxInfo:        e.tx.TxInfo,
	}
	return mempoolTx, nil
=======
func (e *AddLiquidityExecutor) GenerateTxDetails() ([]*tx.TxDetail, error) {
	txInfo := e.txInfo

	liquidityModel := e.bc.StateDB().LiquidityMap[txInfo.PairIndex]
	liquidityInfo, err := constructLiquidityInfo(liquidityModel)
	if err != nil {
		logx.Errorf("construct liquidity info error, err: %v", err)
		return nil, err
	}

	copiedAccounts, err := e.bc.StateDB().DeepCopyAccounts([]int64{txInfo.FromAccountIndex, txInfo.GasAccountIndex, liquidityInfo.TreasuryAccountIndex})
	if err != nil {
		return nil, err
	}

	fromAccount := copiedAccounts[txInfo.FromAccountIndex]
	gasAccount := copiedAccounts[txInfo.GasAccountIndex]
	treasuryAccount := copiedAccounts[liquidityInfo.TreasuryAccountIndex]

	txDetails := make([]*tx.TxDetail, 0, 4)
	// from account asset A
	order := int64(0)
	accountOrder := int64(0)
	txDetails = append(txDetails, &tx.TxDetail{
		AssetId:      txInfo.AssetAId,
		AssetType:    types.FungibleAssetType,
		AccountIndex: txInfo.FromAccountIndex,
		AccountName:  fromAccount.AccountName,
		Balance:      fromAccount.AssetInfo[txInfo.AssetAId].String(),
		BalanceDelta: types.ConstructAccountAsset(
			txInfo.AssetAId,
			ffmath.Neg(txInfo.AssetAAmount),
			types.ZeroBigInt,
			types.ZeroBigInt,
		).String(),
		Order:           order,
		AccountOrder:    accountOrder,
		Nonce:           fromAccount.Nonce,
		CollectionNonce: fromAccount.CollectionNonce,
	})
	fromAccount.AssetInfo[txInfo.AssetAId].Balance = ffmath.Sub(fromAccount.AssetInfo[txInfo.AssetAId].Balance, txInfo.AssetAAmount)
	if fromAccount.AssetInfo[txInfo.AssetAId].Balance.Cmp(big.NewInt(0)) < 0 {
		return nil, errors.New("insufficient asset a balance")
	}

	// from account asset B
	order++
	txDetails = append(txDetails, &tx.TxDetail{
		AssetId:      txInfo.AssetBId,
		AssetType:    types.FungibleAssetType,
		AccountIndex: txInfo.FromAccountIndex,
		AccountName:  fromAccount.AccountName,
		Balance:      fromAccount.AssetInfo[txInfo.AssetBId].String(),
		BalanceDelta: types.ConstructAccountAsset(
			txInfo.AssetBId,
			ffmath.Neg(txInfo.AssetBAmount),
			types.ZeroBigInt,
			types.ZeroBigInt,
		).String(),
		Order:           order,
		AccountOrder:    accountOrder,
		Nonce:           fromAccount.Nonce,
		CollectionNonce: fromAccount.CollectionNonce,
	})

	fromAccount.AssetInfo[txInfo.AssetBId].Balance = ffmath.Sub(fromAccount.AssetInfo[txInfo.AssetBId].Balance, txInfo.AssetBAmount)
	if fromAccount.AssetInfo[txInfo.AssetBId].Balance.Cmp(big.NewInt(0)) < 0 {
		return nil, errors.New("insufficient asset b balance")
	}

	// from account asset gas
	order++
	txDetails = append(txDetails, &tx.TxDetail{
		AssetId:      txInfo.GasFeeAssetId,
		AssetType:    types.FungibleAssetType,
		AccountIndex: txInfo.FromAccountIndex,
		AccountName:  fromAccount.AccountName,
		Balance:      fromAccount.AssetInfo[txInfo.GasFeeAssetId].String(),
		BalanceDelta: types.ConstructAccountAsset(
			txInfo.GasFeeAssetId,
			ffmath.Neg(txInfo.GasFeeAssetAmount),
			types.ZeroBigInt,
			types.ZeroBigInt,
		).String(),
		Order:           order,
		AccountOrder:    accountOrder,
		Nonce:           fromAccount.Nonce,
		CollectionNonce: fromAccount.CollectionNonce,
	})

	fromAccount.AssetInfo[txInfo.GasFeeAssetId].Balance = ffmath.Sub(fromAccount.AssetInfo[txInfo.GasFeeAssetId].Balance, txInfo.GasFeeAssetAmount)
	if fromAccount.AssetInfo[txInfo.GasFeeAssetId].Balance.Cmp(big.NewInt(0)) < 0 {
		return nil, errors.New("insufficient gas fee balance")
	}

	// from account lp
	poolLp := ffmath.Sub(liquidityInfo.LpAmount, txInfo.TreasuryAmount)
	var lpDeltaForFromAccount *big.Int
	if liquidityInfo.AssetA.Cmp(types.ZeroBigInt) == 0 {
		lpDeltaForFromAccount, err = common2.CleanPackedAmount(new(big.Int).Sqrt(ffmath.Multiply(txInfo.AssetAAmount, txInfo.AssetBAmount)))
		if err != nil {
			logx.Errorf("unable to compute lp delta: %s", err.Error())
			return nil, err
		}
	} else {
		lpDeltaForFromAccount, err = common2.CleanPackedAmount(ffmath.Div(ffmath.Multiply(txInfo.AssetAAmount, poolLp), liquidityInfo.AssetA))
		if err != nil {
			logx.Errorf(" unable to compute lp delta: %s", err.Error())
			return nil, err
		}
	}

	order++
	txDetails = append(txDetails, &tx.TxDetail{
		AssetId:      txInfo.PairIndex,
		AssetType:    types.FungibleAssetType,
		AccountIndex: txInfo.FromAccountIndex,
		AccountName:  fromAccount.AccountName,
		Balance:      fromAccount.AssetInfo[txInfo.PairIndex].String(),
		BalanceDelta: types.ConstructAccountAsset(
			txInfo.PairIndex,
			types.ZeroBigInt,
			lpDeltaForFromAccount,
			types.ZeroBigInt,
		).String(),
		Order:           order,
		AccountOrder:    accountOrder,
		Nonce:           fromAccount.Nonce,
		CollectionNonce: fromAccount.CollectionNonce,
	})
	e.lpDeltaForFromAccount = lpDeltaForFromAccount
	fromAccount.AssetInfo[txInfo.PairIndex].LpAmount = ffmath.Add(fromAccount.AssetInfo[txInfo.PairIndex].LpAmount, lpDeltaForFromAccount)

	// pool info
	basePool, err := types.ConstructLiquidityInfo(
		e.bc.StateDB().LiquidityMap[txInfo.PairIndex].PairIndex,
		e.bc.StateDB().LiquidityMap[txInfo.PairIndex].AssetAId,
		e.bc.StateDB().LiquidityMap[txInfo.PairIndex].AssetA,
		e.bc.StateDB().LiquidityMap[txInfo.PairIndex].AssetBId,
		e.bc.StateDB().LiquidityMap[txInfo.PairIndex].AssetB,
		e.bc.StateDB().LiquidityMap[txInfo.PairIndex].LpAmount,
		e.bc.StateDB().LiquidityMap[txInfo.PairIndex].KLast,
		e.bc.StateDB().LiquidityMap[txInfo.PairIndex].FeeRate,
		e.bc.StateDB().LiquidityMap[txInfo.PairIndex].TreasuryAccountIndex,
		e.bc.StateDB().LiquidityMap[txInfo.PairIndex].TreasuryRate,
	)
	if err != nil {
		return nil, err
	}

	finalPoolA := ffmath.Add(liquidityInfo.AssetA, txInfo.AssetAAmount)
	finalPoolB := ffmath.Add(liquidityInfo.AssetB, txInfo.AssetBAmount)
	poolDeltaForToAccount := &types.LiquidityInfo{
		PairIndex:            txInfo.PairIndex,
		AssetAId:             txInfo.AssetAId,
		AssetA:               txInfo.AssetAAmount,
		AssetBId:             txInfo.AssetBId,
		AssetB:               txInfo.AssetAAmount,
		LpAmount:             lpDeltaForFromAccount,
		KLast:                ffmath.Multiply(finalPoolA, finalPoolB),
		FeeRate:              liquidityInfo.FeeRate,
		TreasuryAccountIndex: liquidityInfo.TreasuryAccountIndex,
		TreasuryRate:         liquidityInfo.TreasuryRate,
	}
	newPool, err := chain.ComputeNewBalance(types.LiquidityAssetType, basePool.String(), poolDeltaForToAccount.String())
	if err != nil {
		return nil, err
	}

	newPoolInfo, err := types.ParseLiquidityInfo(newPool)
	if err != nil {
		return nil, err
	}
	e.newPoolInfo = newPoolInfo

	order++
	txDetails = append(txDetails, &tx.TxDetail{
		AssetId:         txInfo.PairIndex,
		AssetType:       types.LiquidityAssetType,
		AccountIndex:    types.NilAccountIndex,
		AccountName:     types.NilAccountName,
		Balance:         basePool.String(),
		BalanceDelta:    poolDeltaForToAccount.String(),
		Order:           order,
		Nonce:           0,
		AccountOrder:    types.NilAccountOrder,
		CollectionNonce: 0,
	})

	// treasury account
	order++
	accountOrder++
	txDetails = append(txDetails, &tx.TxDetail{
		AssetId:      txInfo.PairIndex,
		AssetType:    types.FungibleAssetType,
		AccountIndex: treasuryAccount.AccountIndex,
		AccountName:  treasuryAccount.AccountName,
		Balance:      treasuryAccount.AssetInfo[txInfo.PairIndex].String(),
		BalanceDelta: types.ConstructAccountAsset(
			txInfo.PairIndex, types.ZeroBigInt, txInfo.TreasuryAmount, types.ZeroBigInt,
		).String(),
		Order:           order,
		Nonce:           treasuryAccount.Nonce,
		AccountOrder:    accountOrder,
		CollectionNonce: treasuryAccount.CollectionNonce,
	})
	treasuryAccount.AssetInfo[txInfo.PairIndex].LpAmount = ffmath.Add(treasuryAccount.AssetInfo[txInfo.PairIndex].LpAmount, txInfo.TreasuryAmount)

	// gas account asset gas
	order++
	accountOrder++
	txDetails = append(txDetails, &tx.TxDetail{
		AssetId:      txInfo.GasFeeAssetId,
		AssetType:    types.FungibleAssetType,
		AccountIndex: txInfo.GasAccountIndex,
		AccountName:  gasAccount.AccountName,
		Balance:      gasAccount.AssetInfo[txInfo.GasFeeAssetId].String(),
		BalanceDelta: types.ConstructAccountAsset(
			txInfo.GasFeeAssetId,
			txInfo.GasFeeAssetAmount,
			types.ZeroBigInt,
			types.ZeroBigInt,
		).String(),
		Order:           order,
		AccountOrder:    accountOrder,
		Nonce:           gasAccount.Nonce,
		CollectionNonce: gasAccount.CollectionNonce,
	})
	return txDetails, nil
>>>>>>> 1d25dcce
}<|MERGE_RESOLUTION|>--- conflicted
+++ resolved
@@ -108,6 +108,25 @@
 	if liquidityInfo.AssetA == nil || liquidityInfo.AssetB == nil {
 		return errors.New("invalid liquidity")
 	}
+
+	// from account lp
+	poolLp := ffmath.Sub(liquidityInfo.LpAmount, txInfo.TreasuryAmount)
+	var lpDeltaForFromAccount *big.Int
+	if liquidityInfo.AssetA.Cmp(types.ZeroBigInt) == 0 {
+		lpDeltaForFromAccount, err = common2.CleanPackedAmount(new(big.Int).Sqrt(ffmath.Multiply(txInfo.AssetAAmount, txInfo.AssetBAmount)))
+		if err != nil {
+			logx.Errorf("unable to compute lp delta: %s", err.Error())
+			return err
+		}
+	} else {
+		lpDeltaForFromAccount, err = common2.CleanPackedAmount(ffmath.Div(ffmath.Multiply(txInfo.AssetAAmount, poolLp), liquidityInfo.AssetA))
+		if err != nil {
+			logx.Errorf(" unable to compute lp delta: %s", err.Error())
+			return err
+		}
+	}
+	e.lpDeltaForFromAccount = lpDeltaForFromAccount
+	e.newPoolInfo = liquidityInfo
 
 	return nil
 }
@@ -278,263 +297,4 @@
 	e.tx.PairIndex = e.txInfo.PairIndex
 	e.tx.TxAmount = e.txInfo.LpAmount.String()
 	return e.BaseExecutor.GetExecutedTx()
-}
-
-<<<<<<< HEAD
-func (e *AddLiquidityExecutor) GenerateMempoolTx() (*mempool.MempoolTx, error) {
-	hash, err := e.txInfo.Hash(mimc.NewMiMC())
-	if err != nil {
-		return nil, err
-	}
-	txHash := common.Bytes2Hex(hash)
-
-	mempoolTx := &mempool.MempoolTx{
-		TxHash:        txHash,
-		TxType:        e.tx.TxType,
-		GasFeeAssetId: e.txInfo.GasFeeAssetId,
-		GasFee:        e.txInfo.GasFeeAssetAmount.String(),
-		NftIndex:      types.NilNftIndex,
-		PairIndex:     e.txInfo.PairIndex,
-		AssetId:       types.NilAssetId,
-		TxAmount:      e.txInfo.LpAmount.String(),
-		Memo:          "",
-		AccountIndex:  e.txInfo.FromAccountIndex,
-		Nonce:         e.txInfo.Nonce,
-		ExpiredAt:     e.txInfo.ExpiredAt,
-		L2BlockHeight: types.NilBlockHeight,
-		Status:        mempool.PendingTxStatus,
-		TxInfo:        e.tx.TxInfo,
-	}
-	return mempoolTx, nil
-=======
-func (e *AddLiquidityExecutor) GenerateTxDetails() ([]*tx.TxDetail, error) {
-	txInfo := e.txInfo
-
-	liquidityModel := e.bc.StateDB().LiquidityMap[txInfo.PairIndex]
-	liquidityInfo, err := constructLiquidityInfo(liquidityModel)
-	if err != nil {
-		logx.Errorf("construct liquidity info error, err: %v", err)
-		return nil, err
-	}
-
-	copiedAccounts, err := e.bc.StateDB().DeepCopyAccounts([]int64{txInfo.FromAccountIndex, txInfo.GasAccountIndex, liquidityInfo.TreasuryAccountIndex})
-	if err != nil {
-		return nil, err
-	}
-
-	fromAccount := copiedAccounts[txInfo.FromAccountIndex]
-	gasAccount := copiedAccounts[txInfo.GasAccountIndex]
-	treasuryAccount := copiedAccounts[liquidityInfo.TreasuryAccountIndex]
-
-	txDetails := make([]*tx.TxDetail, 0, 4)
-	// from account asset A
-	order := int64(0)
-	accountOrder := int64(0)
-	txDetails = append(txDetails, &tx.TxDetail{
-		AssetId:      txInfo.AssetAId,
-		AssetType:    types.FungibleAssetType,
-		AccountIndex: txInfo.FromAccountIndex,
-		AccountName:  fromAccount.AccountName,
-		Balance:      fromAccount.AssetInfo[txInfo.AssetAId].String(),
-		BalanceDelta: types.ConstructAccountAsset(
-			txInfo.AssetAId,
-			ffmath.Neg(txInfo.AssetAAmount),
-			types.ZeroBigInt,
-			types.ZeroBigInt,
-		).String(),
-		Order:           order,
-		AccountOrder:    accountOrder,
-		Nonce:           fromAccount.Nonce,
-		CollectionNonce: fromAccount.CollectionNonce,
-	})
-	fromAccount.AssetInfo[txInfo.AssetAId].Balance = ffmath.Sub(fromAccount.AssetInfo[txInfo.AssetAId].Balance, txInfo.AssetAAmount)
-	if fromAccount.AssetInfo[txInfo.AssetAId].Balance.Cmp(big.NewInt(0)) < 0 {
-		return nil, errors.New("insufficient asset a balance")
-	}
-
-	// from account asset B
-	order++
-	txDetails = append(txDetails, &tx.TxDetail{
-		AssetId:      txInfo.AssetBId,
-		AssetType:    types.FungibleAssetType,
-		AccountIndex: txInfo.FromAccountIndex,
-		AccountName:  fromAccount.AccountName,
-		Balance:      fromAccount.AssetInfo[txInfo.AssetBId].String(),
-		BalanceDelta: types.ConstructAccountAsset(
-			txInfo.AssetBId,
-			ffmath.Neg(txInfo.AssetBAmount),
-			types.ZeroBigInt,
-			types.ZeroBigInt,
-		).String(),
-		Order:           order,
-		AccountOrder:    accountOrder,
-		Nonce:           fromAccount.Nonce,
-		CollectionNonce: fromAccount.CollectionNonce,
-	})
-
-	fromAccount.AssetInfo[txInfo.AssetBId].Balance = ffmath.Sub(fromAccount.AssetInfo[txInfo.AssetBId].Balance, txInfo.AssetBAmount)
-	if fromAccount.AssetInfo[txInfo.AssetBId].Balance.Cmp(big.NewInt(0)) < 0 {
-		return nil, errors.New("insufficient asset b balance")
-	}
-
-	// from account asset gas
-	order++
-	txDetails = append(txDetails, &tx.TxDetail{
-		AssetId:      txInfo.GasFeeAssetId,
-		AssetType:    types.FungibleAssetType,
-		AccountIndex: txInfo.FromAccountIndex,
-		AccountName:  fromAccount.AccountName,
-		Balance:      fromAccount.AssetInfo[txInfo.GasFeeAssetId].String(),
-		BalanceDelta: types.ConstructAccountAsset(
-			txInfo.GasFeeAssetId,
-			ffmath.Neg(txInfo.GasFeeAssetAmount),
-			types.ZeroBigInt,
-			types.ZeroBigInt,
-		).String(),
-		Order:           order,
-		AccountOrder:    accountOrder,
-		Nonce:           fromAccount.Nonce,
-		CollectionNonce: fromAccount.CollectionNonce,
-	})
-
-	fromAccount.AssetInfo[txInfo.GasFeeAssetId].Balance = ffmath.Sub(fromAccount.AssetInfo[txInfo.GasFeeAssetId].Balance, txInfo.GasFeeAssetAmount)
-	if fromAccount.AssetInfo[txInfo.GasFeeAssetId].Balance.Cmp(big.NewInt(0)) < 0 {
-		return nil, errors.New("insufficient gas fee balance")
-	}
-
-	// from account lp
-	poolLp := ffmath.Sub(liquidityInfo.LpAmount, txInfo.TreasuryAmount)
-	var lpDeltaForFromAccount *big.Int
-	if liquidityInfo.AssetA.Cmp(types.ZeroBigInt) == 0 {
-		lpDeltaForFromAccount, err = common2.CleanPackedAmount(new(big.Int).Sqrt(ffmath.Multiply(txInfo.AssetAAmount, txInfo.AssetBAmount)))
-		if err != nil {
-			logx.Errorf("unable to compute lp delta: %s", err.Error())
-			return nil, err
-		}
-	} else {
-		lpDeltaForFromAccount, err = common2.CleanPackedAmount(ffmath.Div(ffmath.Multiply(txInfo.AssetAAmount, poolLp), liquidityInfo.AssetA))
-		if err != nil {
-			logx.Errorf(" unable to compute lp delta: %s", err.Error())
-			return nil, err
-		}
-	}
-
-	order++
-	txDetails = append(txDetails, &tx.TxDetail{
-		AssetId:      txInfo.PairIndex,
-		AssetType:    types.FungibleAssetType,
-		AccountIndex: txInfo.FromAccountIndex,
-		AccountName:  fromAccount.AccountName,
-		Balance:      fromAccount.AssetInfo[txInfo.PairIndex].String(),
-		BalanceDelta: types.ConstructAccountAsset(
-			txInfo.PairIndex,
-			types.ZeroBigInt,
-			lpDeltaForFromAccount,
-			types.ZeroBigInt,
-		).String(),
-		Order:           order,
-		AccountOrder:    accountOrder,
-		Nonce:           fromAccount.Nonce,
-		CollectionNonce: fromAccount.CollectionNonce,
-	})
-	e.lpDeltaForFromAccount = lpDeltaForFromAccount
-	fromAccount.AssetInfo[txInfo.PairIndex].LpAmount = ffmath.Add(fromAccount.AssetInfo[txInfo.PairIndex].LpAmount, lpDeltaForFromAccount)
-
-	// pool info
-	basePool, err := types.ConstructLiquidityInfo(
-		e.bc.StateDB().LiquidityMap[txInfo.PairIndex].PairIndex,
-		e.bc.StateDB().LiquidityMap[txInfo.PairIndex].AssetAId,
-		e.bc.StateDB().LiquidityMap[txInfo.PairIndex].AssetA,
-		e.bc.StateDB().LiquidityMap[txInfo.PairIndex].AssetBId,
-		e.bc.StateDB().LiquidityMap[txInfo.PairIndex].AssetB,
-		e.bc.StateDB().LiquidityMap[txInfo.PairIndex].LpAmount,
-		e.bc.StateDB().LiquidityMap[txInfo.PairIndex].KLast,
-		e.bc.StateDB().LiquidityMap[txInfo.PairIndex].FeeRate,
-		e.bc.StateDB().LiquidityMap[txInfo.PairIndex].TreasuryAccountIndex,
-		e.bc.StateDB().LiquidityMap[txInfo.PairIndex].TreasuryRate,
-	)
-	if err != nil {
-		return nil, err
-	}
-
-	finalPoolA := ffmath.Add(liquidityInfo.AssetA, txInfo.AssetAAmount)
-	finalPoolB := ffmath.Add(liquidityInfo.AssetB, txInfo.AssetBAmount)
-	poolDeltaForToAccount := &types.LiquidityInfo{
-		PairIndex:            txInfo.PairIndex,
-		AssetAId:             txInfo.AssetAId,
-		AssetA:               txInfo.AssetAAmount,
-		AssetBId:             txInfo.AssetBId,
-		AssetB:               txInfo.AssetAAmount,
-		LpAmount:             lpDeltaForFromAccount,
-		KLast:                ffmath.Multiply(finalPoolA, finalPoolB),
-		FeeRate:              liquidityInfo.FeeRate,
-		TreasuryAccountIndex: liquidityInfo.TreasuryAccountIndex,
-		TreasuryRate:         liquidityInfo.TreasuryRate,
-	}
-	newPool, err := chain.ComputeNewBalance(types.LiquidityAssetType, basePool.String(), poolDeltaForToAccount.String())
-	if err != nil {
-		return nil, err
-	}
-
-	newPoolInfo, err := types.ParseLiquidityInfo(newPool)
-	if err != nil {
-		return nil, err
-	}
-	e.newPoolInfo = newPoolInfo
-
-	order++
-	txDetails = append(txDetails, &tx.TxDetail{
-		AssetId:         txInfo.PairIndex,
-		AssetType:       types.LiquidityAssetType,
-		AccountIndex:    types.NilAccountIndex,
-		AccountName:     types.NilAccountName,
-		Balance:         basePool.String(),
-		BalanceDelta:    poolDeltaForToAccount.String(),
-		Order:           order,
-		Nonce:           0,
-		AccountOrder:    types.NilAccountOrder,
-		CollectionNonce: 0,
-	})
-
-	// treasury account
-	order++
-	accountOrder++
-	txDetails = append(txDetails, &tx.TxDetail{
-		AssetId:      txInfo.PairIndex,
-		AssetType:    types.FungibleAssetType,
-		AccountIndex: treasuryAccount.AccountIndex,
-		AccountName:  treasuryAccount.AccountName,
-		Balance:      treasuryAccount.AssetInfo[txInfo.PairIndex].String(),
-		BalanceDelta: types.ConstructAccountAsset(
-			txInfo.PairIndex, types.ZeroBigInt, txInfo.TreasuryAmount, types.ZeroBigInt,
-		).String(),
-		Order:           order,
-		Nonce:           treasuryAccount.Nonce,
-		AccountOrder:    accountOrder,
-		CollectionNonce: treasuryAccount.CollectionNonce,
-	})
-	treasuryAccount.AssetInfo[txInfo.PairIndex].LpAmount = ffmath.Add(treasuryAccount.AssetInfo[txInfo.PairIndex].LpAmount, txInfo.TreasuryAmount)
-
-	// gas account asset gas
-	order++
-	accountOrder++
-	txDetails = append(txDetails, &tx.TxDetail{
-		AssetId:      txInfo.GasFeeAssetId,
-		AssetType:    types.FungibleAssetType,
-		AccountIndex: txInfo.GasAccountIndex,
-		AccountName:  gasAccount.AccountName,
-		Balance:      gasAccount.AssetInfo[txInfo.GasFeeAssetId].String(),
-		BalanceDelta: types.ConstructAccountAsset(
-			txInfo.GasFeeAssetId,
-			txInfo.GasFeeAssetAmount,
-			types.ZeroBigInt,
-			types.ZeroBigInt,
-		).String(),
-		Order:           order,
-		AccountOrder:    accountOrder,
-		Nonce:           gasAccount.Nonce,
-		CollectionNonce: gasAccount.CollectionNonce,
-	})
-	return txDetails, nil
->>>>>>> 1d25dcce
 }