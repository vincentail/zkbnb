/*
 * Copyright © 2021 Zkbas Protocol
 *
 * Licensed under the Apache License, Version 2.0 (the "License");
 * you may not use this file except in compliance with the License.
 * You may obtain a copy of the License at
 *
 *     http://www.apache.org/licenses/LICENSE-2.0
 *
 * Unless required by applicable law or agreed to in writing, software
 * distributed under the License is distributed on an "AS IS" BASIS,
 * WITHOUT WARRANTIES OR CONDITIONS OF ANY KIND, either express or implied.
 * See the License for the specific language governing permissions and
 * limitations under the License.
 *
 */

package liquidity

import (
	"github.com/zeromicro/go-zero/core/logx"
	"github.com/zeromicro/go-zero/core/stores/cache"
	"github.com/zeromicro/go-zero/core/stores/sqlc"
	"github.com/zeromicro/go-zero/core/stores/sqlx"
	"gorm.io/gorm"

	"github.com/bnb-chain/zkbas/common/errorcode"
)

type (
	LiquidityHistoryModel interface {
		CreateLiquidityHistoryTable() error
		DropLiquidityHistoryTable() error
<<<<<<< HEAD
		GetLatestLiquidityByBlockHeight(blockHeight int64) (entities []*LiquidityHistory, err error)
=======
		CreateLiquidityHistory(liquidity *LiquidityHistory) error
		CreateLiquidityHistoryInBatches(entities []*LiquidityHistory) error
		GetAccountLiquidityHistoryByPairIndex(pairIndex int64) (entities []*LiquidityHistory, err error)
		GetLatestLiquidityCountByBlockHeight(blockHeight int64) (count int64, err error)
		GetLatestLiquidityByBlockHeight(blockHeight int64, limit int, offset int) (entities []*LiquidityHistory, err error)
		GetLatestLiquidityByPairIndex(pairIndex int64) (entity *LiquidityHistory, err error)
>>>>>>> 0d6f350b
	}

	defaultLiquidityHistoryModel struct {
		sqlc.CachedConn
		table string
		DB    *gorm.DB
	}

	LiquidityHistory struct {
		gorm.Model
		PairIndex            int64
		AssetAId             int64
		AssetA               string
		AssetBId             int64
		AssetB               string
		LpAmount             string
		KLast                string
		FeeRate              int64
		TreasuryAccountIndex int64
		TreasuryRate         int64
		L2BlockHeight        int64
	}
)

func NewLiquidityHistoryModel(conn sqlx.SqlConn, c cache.CacheConf, db *gorm.DB) LiquidityHistoryModel {
	return &defaultLiquidityHistoryModel{
		CachedConn: sqlc.NewConn(conn, c),
		table:      LiquidityHistoryTable,
		DB:         db,
	}
}

func (*LiquidityHistory) TableName() string {
	return LiquidityHistoryTable
}

/*
	Func: CreateAccountLiquidityHistoryTable
	Params:
	Return: err error
	Description: create account liquidity table
*/
func (m *defaultLiquidityHistoryModel) CreateLiquidityHistoryTable() error {
	return m.DB.AutoMigrate(LiquidityHistory{})
}

/*
	Func: DropAccountLiquidityHistoryTable
	Params:
	Return: err error
	Description: drop account liquidity table
*/
func (m *defaultLiquidityHistoryModel) DropLiquidityHistoryTable() error {
	return m.DB.Migrator().DropTable(m.table)
}

<<<<<<< HEAD
func (m *defaultLiquidityHistoryModel) GetLatestLiquidityByBlockHeight(blockHeight int64) (entities []*LiquidityHistory, err error) {
	dbTx := m.DB.Table(m.table).
		Raw("SELECT a.* FROM liquidity_history a WHERE NOT EXISTS"+
			"(SELECT * FROM liquidity_history WHERE pair_index = a.pair_index AND l2_block_height <= ? AND l2_block_height > a.l2_block_height) "+
			"AND l2_block_height <= ? ORDER BY pair_index", blockHeight, blockHeight).
		Find(&entities)
	if dbTx.Error != nil {
		logx.Errorf("unable to get related accounts: %s", dbTx.Error.Error())
=======
/*
	Func: CreateAccountLiquidityHistory
	Params: liquidity *LiquidityHistory
	Return: err error
	Description: create account liquidity entity
*/
func (m *defaultLiquidityHistoryModel) CreateLiquidityHistory(liquidity *LiquidityHistory) error {
	dbTx := m.DB.Table(m.table).Create(liquidity)
	if dbTx.Error != nil {
		err := fmt.Sprintf("[liquidity.CreateLiquidityHistory] %s", dbTx.Error)
		logx.Error(err)
		return dbTx.Error
	}
	if dbTx.RowsAffected == 0 {
		err := fmt.Sprintf("[liquidity.CreateLiquidityHistory] %s", errorcode.DbErrFailToCreateLiquidity)
		logx.Error(err)
		return errorcode.DbErrFailToCreateLiquidity
	}
	return nil
}

/*
	Func: CreateAccountLiquidityHistoryInBatches
	Params: entities []*LiquidityHistory
	Return: err error
	Description: create account liquidity entities
*/
func (m *defaultLiquidityHistoryModel) CreateLiquidityHistoryInBatches(entities []*LiquidityHistory) error {
	dbTx := m.DB.Table(m.table).CreateInBatches(entities, len(entities))
	if dbTx.Error != nil {
		err := fmt.Sprintf("[liquidity.CreateLiquidityHistoryInBatches] %s", dbTx.Error)
		logx.Error(err)
		return dbTx.Error
	}
	if dbTx.RowsAffected == 0 {
		err := fmt.Sprintf("[liquidity.CreateLiquidityHistoryInBatches] %s", errorcode.DbErrFailToCreateLiquidity)
		logx.Error(err)
		return errorcode.DbErrFailToCreateLiquidity
	}
	return nil
}

/*
	Func: GetAccountLiquidityHistoryByPairIndex
	Params: pairIndex int64
	Return: entities []*LiquidityHistory, err error
	Description: get account liquidity entities by account index
*/
func (m *defaultLiquidityHistoryModel) GetAccountLiquidityHistoryByPairIndex(pairIndex int64) (entities []*LiquidityHistory, err error) {
	dbTx := m.DB.Table(m.table).Where("pair_index = ?", pairIndex).Find(&entities)
	if dbTx.Error != nil {
		err := fmt.Sprintf("[liquidity.GetAccountLiquidityHistoryByPairIndex] %s", dbTx.Error)
		logx.Error(err)
		return nil, errorcode.DbErrSqlOperation
	} else if dbTx.RowsAffected == 0 {
		err := fmt.Sprintf("[liquidity.GetAccountLiquidityHistoryByPairIndex] %s", errorcode.DbErrNotFound)
		logx.Error(err)
		return nil, errorcode.DbErrNotFound
	}
	return entities, nil
}

func (m *defaultLiquidityHistoryModel) GetLatestLiquidityCountByBlockHeight(blockHeight int64) (count int64, err error) {
	subQuery := m.DB.Table(m.table).Select("*").
		Where("pair_index = a.pair_index AND l2_block_height <= ? AND l2_block_height > a.l2_block_height", blockHeight)

	dbTx := m.DB.Table(m.table+" as a").
		Where("NOT EXISTS (?) AND l2_block_height <= ?", subQuery, blockHeight)

	if dbTx.Count(&count).Error != nil {
		logx.Errorf("[GetLatestLiquidityCountByBlockHeight] unable to get related accounts: %s", dbTx.Error.Error())
		return 0, dbTx.Error
	}
	return count, nil
}

func (m *defaultLiquidityHistoryModel) GetLatestLiquidityByBlockHeight(blockHeight int64, limit int, offset int) (entities []*LiquidityHistory, err error) {
	subQuery := m.DB.Table(m.table).Select("*").
		Where("pair_index = a.pair_index AND l2_block_height <= ? AND l2_block_height > a.l2_block_height", blockHeight)

	dbTx := m.DB.Table(m.table+" as a").Select("*").
		Where("NOT EXISTS (?) AND l2_block_height <= ?", subQuery, blockHeight).
		Limit(limit).Offset(offset).
		Order("pair_index")

	if dbTx.Find(&entities).Error != nil {
		logx.Errorf("[GetValidAccounts] unable to get related accounts: %s", dbTx.Error.Error())
>>>>>>> 0d6f350b
		return nil, errorcode.DbErrSqlOperation
	} else if dbTx.RowsAffected == 0 {
		return nil, errorcode.DbErrNotFound
	}
	return entities, nil
}<|MERGE_RESOLUTION|>--- conflicted
+++ resolved
@@ -31,16 +31,8 @@
 	LiquidityHistoryModel interface {
 		CreateLiquidityHistoryTable() error
 		DropLiquidityHistoryTable() error
-<<<<<<< HEAD
-		GetLatestLiquidityByBlockHeight(blockHeight int64) (entities []*LiquidityHistory, err error)
-=======
-		CreateLiquidityHistory(liquidity *LiquidityHistory) error
-		CreateLiquidityHistoryInBatches(entities []*LiquidityHistory) error
-		GetAccountLiquidityHistoryByPairIndex(pairIndex int64) (entities []*LiquidityHistory, err error)
+		GetLatestLiquidityByBlockHeight(blockHeight int64, limit int, offset int) (entities []*LiquidityHistory, err error)
 		GetLatestLiquidityCountByBlockHeight(blockHeight int64) (count int64, err error)
-		GetLatestLiquidityByBlockHeight(blockHeight int64, limit int, offset int) (entities []*LiquidityHistory, err error)
-		GetLatestLiquidityByPairIndex(pairIndex int64) (entity *LiquidityHistory, err error)
->>>>>>> 0d6f350b
 	}
 
 	defaultLiquidityHistoryModel struct {
@@ -78,92 +70,38 @@
 }
 
 /*
-	Func: CreateAccountLiquidityHistoryTable
-	Params:
-	Return: err error
-	Description: create account liquidity table
+Func: CreateAccountLiquidityHistoryTable
+Params:
+Return: err error
+Description: create account liquidity table
 */
 func (m *defaultLiquidityHistoryModel) CreateLiquidityHistoryTable() error {
 	return m.DB.AutoMigrate(LiquidityHistory{})
 }
 
 /*
-	Func: DropAccountLiquidityHistoryTable
-	Params:
-	Return: err error
-	Description: drop account liquidity table
+Func: DropAccountLiquidityHistoryTable
+Params:
+Return: err error
+Description: drop account liquidity table
 */
 func (m *defaultLiquidityHistoryModel) DropLiquidityHistoryTable() error {
 	return m.DB.Migrator().DropTable(m.table)
 }
 
-<<<<<<< HEAD
-func (m *defaultLiquidityHistoryModel) GetLatestLiquidityByBlockHeight(blockHeight int64) (entities []*LiquidityHistory, err error) {
-	dbTx := m.DB.Table(m.table).
-		Raw("SELECT a.* FROM liquidity_history a WHERE NOT EXISTS"+
-			"(SELECT * FROM liquidity_history WHERE pair_index = a.pair_index AND l2_block_height <= ? AND l2_block_height > a.l2_block_height) "+
-			"AND l2_block_height <= ? ORDER BY pair_index", blockHeight, blockHeight).
-		Find(&entities)
-	if dbTx.Error != nil {
+func (m *defaultLiquidityHistoryModel) GetLatestLiquidityByBlockHeight(blockHeight int64, limit int, offset int) (entities []*LiquidityHistory, err error) {
+	subQuery := m.DB.Table(m.table).Select("*").
+		Where("pair_index = a.pair_index AND l2_block_height <= ? AND l2_block_height > a.l2_block_height", blockHeight)
+
+	dbTx := m.DB.Table(m.table+" as a").Select("*").
+		Where("NOT EXISTS (?) AND l2_block_height <= ?", subQuery, blockHeight).
+		Limit(limit).Offset(offset).
+		Order("pair_index")
+
+	if dbTx.Find(&entities).Error != nil {
 		logx.Errorf("unable to get related accounts: %s", dbTx.Error.Error())
-=======
-/*
-	Func: CreateAccountLiquidityHistory
-	Params: liquidity *LiquidityHistory
-	Return: err error
-	Description: create account liquidity entity
-*/
-func (m *defaultLiquidityHistoryModel) CreateLiquidityHistory(liquidity *LiquidityHistory) error {
-	dbTx := m.DB.Table(m.table).Create(liquidity)
-	if dbTx.Error != nil {
-		err := fmt.Sprintf("[liquidity.CreateLiquidityHistory] %s", dbTx.Error)
-		logx.Error(err)
-		return dbTx.Error
-	}
-	if dbTx.RowsAffected == 0 {
-		err := fmt.Sprintf("[liquidity.CreateLiquidityHistory] %s", errorcode.DbErrFailToCreateLiquidity)
-		logx.Error(err)
-		return errorcode.DbErrFailToCreateLiquidity
-	}
-	return nil
-}
-
-/*
-	Func: CreateAccountLiquidityHistoryInBatches
-	Params: entities []*LiquidityHistory
-	Return: err error
-	Description: create account liquidity entities
-*/
-func (m *defaultLiquidityHistoryModel) CreateLiquidityHistoryInBatches(entities []*LiquidityHistory) error {
-	dbTx := m.DB.Table(m.table).CreateInBatches(entities, len(entities))
-	if dbTx.Error != nil {
-		err := fmt.Sprintf("[liquidity.CreateLiquidityHistoryInBatches] %s", dbTx.Error)
-		logx.Error(err)
-		return dbTx.Error
-	}
-	if dbTx.RowsAffected == 0 {
-		err := fmt.Sprintf("[liquidity.CreateLiquidityHistoryInBatches] %s", errorcode.DbErrFailToCreateLiquidity)
-		logx.Error(err)
-		return errorcode.DbErrFailToCreateLiquidity
-	}
-	return nil
-}
-
-/*
-	Func: GetAccountLiquidityHistoryByPairIndex
-	Params: pairIndex int64
-	Return: entities []*LiquidityHistory, err error
-	Description: get account liquidity entities by account index
-*/
-func (m *defaultLiquidityHistoryModel) GetAccountLiquidityHistoryByPairIndex(pairIndex int64) (entities []*LiquidityHistory, err error) {
-	dbTx := m.DB.Table(m.table).Where("pair_index = ?", pairIndex).Find(&entities)
-	if dbTx.Error != nil {
-		err := fmt.Sprintf("[liquidity.GetAccountLiquidityHistoryByPairIndex] %s", dbTx.Error)
-		logx.Error(err)
 		return nil, errorcode.DbErrSqlOperation
 	} else if dbTx.RowsAffected == 0 {
-		err := fmt.Sprintf("[liquidity.GetAccountLiquidityHistoryByPairIndex] %s", errorcode.DbErrNotFound)
-		logx.Error(err)
 		return nil, errorcode.DbErrNotFound
 	}
 	return entities, nil
@@ -181,23 +119,4 @@
 		return 0, dbTx.Error
 	}
 	return count, nil
-}
-
-func (m *defaultLiquidityHistoryModel) GetLatestLiquidityByBlockHeight(blockHeight int64, limit int, offset int) (entities []*LiquidityHistory, err error) {
-	subQuery := m.DB.Table(m.table).Select("*").
-		Where("pair_index = a.pair_index AND l2_block_height <= ? AND l2_block_height > a.l2_block_height", blockHeight)
-
-	dbTx := m.DB.Table(m.table+" as a").Select("*").
-		Where("NOT EXISTS (?) AND l2_block_height <= ?", subQuery, blockHeight).
-		Limit(limit).Offset(offset).
-		Order("pair_index")
-
-	if dbTx.Find(&entities).Error != nil {
-		logx.Errorf("[GetValidAccounts] unable to get related accounts: %s", dbTx.Error.Error())
->>>>>>> 0d6f350b
-		return nil, errorcode.DbErrSqlOperation
-	} else if dbTx.RowsAffected == 0 {
-		return nil, errorcode.DbErrNotFound
-	}
-	return entities, nil
 }